#
# Copyright 2017 Pixar
#
# Licensed under the Apache License, Version 2.0 (the "Apache License")
# with the following modification; you may not use this file except in
# compliance with the Apache License and the following modification to it:
# Section 6. Trademarks. is deleted and replaced with:
#
# 6. Trademarks. This License does not grant permission to use the trade
#    names, trademarks, service marks, or product names of the Licensor
#    and its affiliates, except as required to comply with Section 4(c) of
#    the License and to reproduce the content of the NOTICE file.
#
# You may obtain a copy of the Apache License at
#
#     http://www.apache.org/licenses/LICENSE-2.0
#
# Unless required by applicable law or agreed to in writing, software
# distributed under the Apache License with the above modification is
# distributed on an "AS IS" BASIS, WITHOUT WARRANTIES OR CONDITIONS OF ANY
# KIND, either express or implied. See the Apache License for the specific
# language governing permissions and limitations under the Apache License.
#
# Check whether this script is being run under Python 2 first. Otherwise,
# any Python 3-only code below will cause the script to fail with an
# unhelpful error message.
import sys
if sys.version_info.major == 2:
    sys.exit("ERROR: USD does not support Python 2. Use a supported version "
             "of Python 3 instead.")

import argparse
import codecs
import contextlib
import ctypes
import datetime
import distutils
import fnmatch
import glob
import locale
import multiprocessing
import os
import platform
import re
import shlex
import shutil
import subprocess
import sys
import sysconfig
import zipfile

from urllib.request import urlopen
from shutil import which

# Helpers for printing output
verbosity = 1

def Print(msg):
    if verbosity > 0:
        print(msg)

def PrintWarning(warning):
    if verbosity > 0:
        print("WARNING:", warning)

def PrintStatus(status):
    if verbosity >= 1:
        print("STATUS:", status)

def PrintInfo(info):
    if verbosity >= 2:
        print("INFO:", info)

def PrintCommandOutput(output):
    if verbosity >= 3:
        sys.stdout.write(output)

def PrintError(error):
    if verbosity >= 3 and sys.exc_info()[1] is not None:
        import traceback
        traceback.print_exc()
    print ("ERROR:", error)

# Helpers for determining platform
def Windows():
    return platform.system() == "Windows"
def Linux():
    return platform.system() == "Linux"
def MacOS():
    return platform.system() == "Darwin"

if MacOS():
    import apple_utils

def GetLocale():
    if Windows():
        # Windows handles encoding a little differently then Linux / Mac
        # For interactive streams (isatty() == True) it will use the
        # console codepage, otherwise it will return an ANSI codepage.
        # To keep things consistent we'll force UTF-8 for non-interactive
        # streams (which is recommended by Microsoft). See:
        # https://docs.python.org/3.6/library/sys.html#sys.stdout
        # https://docs.microsoft.com/en-us/windows/win32/intl/code-page-identifiers
        if sys.stdout.isatty():
            return sys.stdout.encoding
        else:
            return "UTF-8"

    return sys.stdout.encoding or locale.getdefaultlocale()[1] or "UTF-8"

def GetCommandOutput(command):
    """Executes the specified command and returns output or None."""
    try:
        return subprocess.check_output(
            shlex.split(command), 
            stderr=subprocess.STDOUT).decode(GetLocale(), 'replace').strip()
    except subprocess.CalledProcessError:
        pass
    return None

def GetXcodeDeveloperDirectory():
    """Returns the active developer directory as reported by 'xcode-select -p'.
    Returns None if none is set."""
    if not MacOS():
        return None

    return GetCommandOutput("xcode-select -p")

def GetVisualStudioCompilerAndVersion():
    """Returns a tuple containing the path to the Visual Studio compiler
    and a tuple for its version, e.g. (14, 0). If the compiler is not found
    or version number cannot be determined, returns None."""
    if not Windows():
        return None

    msvcCompiler = which('cl')
    if msvcCompiler:
        # VisualStudioVersion environment variable should be set by the
        # Visual Studio Command Prompt.
        match = re.search(
            r"(\d+)\.(\d+)",
            os.environ.get("VisualStudioVersion", ""))
        if match:
            return (msvcCompiler, tuple(int(v) for v in match.groups()))
    return None

def IsVisualStudioVersionOrGreater(desiredVersion):
    if not Windows():
        return False

    msvcCompilerAndVersion = GetVisualStudioCompilerAndVersion()
    if msvcCompilerAndVersion:
        _, version = msvcCompilerAndVersion
        return version >= desiredVersion
    return False

def IsVisualStudio2022OrGreater():
    VISUAL_STUDIO_2022_VERSION = (17, 0)
    return IsVisualStudioVersionOrGreater(VISUAL_STUDIO_2022_VERSION)

def IsVisualStudio2019OrGreater():
    VISUAL_STUDIO_2019_VERSION = (16, 0)
    return IsVisualStudioVersionOrGreater(VISUAL_STUDIO_2019_VERSION)

def IsVisualStudio2017OrGreater():
    VISUAL_STUDIO_2017_VERSION = (15, 0)
    return IsVisualStudioVersionOrGreater(VISUAL_STUDIO_2017_VERSION)

def GetPythonInfo(context):
    """Returns a tuple containing the path to the Python executable, shared
    library, and include directory corresponding to the version of Python
    currently running. Returns None if any path could not be determined.

    This function is used to extract build information from the Python 
    interpreter used to launch this script. This information is used
    in the Boost and USD builds. By taking this approach we can support
    having USD builds for different Python versions built on the same
    machine. This is very useful, especially when developers have multiple
    versions installed on their machine.
    """

    # If we were given build python info then just use it.
    if context.build_python_info:
        return (context.build_python_info['PYTHON_EXECUTABLE'],
                context.build_python_info['PYTHON_LIBRARY'],
                context.build_python_info['PYTHON_INCLUDE_DIR'],
                context.build_python_info['PYTHON_VERSION'])

    # First we extract the information that can be uniformly dealt with across
    # the platforms:
    pythonExecPath = sys.executable
    pythonVersion = sysconfig.get_config_var("py_version_short")  # "3.7"

    # Lib path is unfortunately special for each platform and there is no
    # config_var for it. But we can deduce it for each platform, and this
    # logic works for any Python version.
    def _GetPythonLibraryFilename(context):
        if Windows():
            return "python{version}{suffix}.lib".format(
                version=sysconfig.get_config_var("py_version_nodot"),
                suffix=('_d' if context.buildDebug and context.debugPython
                        else ''))
        elif Linux():
            return sysconfig.get_config_var("LDLIBRARY")
        elif MacOS():
            return "libpython{version}.dylib".format(
                version=(sysconfig.get_config_var('LDVERSION') or
                         sysconfig.get_config_var('VERSION') or
                         pythonVersion))
        else:
            raise RuntimeError("Platform not supported")

    pythonIncludeDir = sysconfig.get_path("include")
    if not pythonIncludeDir or not os.path.isdir(pythonIncludeDir):
        # as a backup, and for legacy reasons - not preferred because
        # it may be baked at build time
        pythonIncludeDir = sysconfig.get_config_var("INCLUDEPY")

    # if in a venv, installed_base will be the "original" python,
    # which is where the libs are ("base" will be the venv dir)
    pythonBaseDir = sysconfig.get_config_var("installed_base")
    if Windows():
        pythonLibPath = os.path.join(pythonBaseDir, "libs",
                                     _GetPythonLibraryFilename(context))
    elif Linux():
        pythonMultiarchSubdir = sysconfig.get_config_var("multiarchsubdir")
        # Try multiple ways to get the python lib dir
        for pythonLibDir in (sysconfig.get_config_var("LIBDIR"),
                             os.path.join(pythonBaseDir, "lib")):
            if pythonMultiarchSubdir:
                pythonLibPath = \
                    os.path.join(pythonLibDir + pythonMultiarchSubdir,
                                 _GetPythonLibraryFilename(context))
                if os.path.isfile(pythonLibPath):
                    break
            pythonLibPath = os.path.join(pythonLibDir,
                                         _GetPythonLibraryFilename(context))
            if os.path.isfile(pythonLibPath):
                break
    elif MacOS():
        pythonLibPath = os.path.join(pythonBaseDir, "lib",
                                     _GetPythonLibraryFilename(context))
    else:
        raise RuntimeError("Platform not supported")

    return (pythonExecPath, pythonLibPath, pythonIncludeDir, pythonVersion)

def GetCPUCount():
    try:
        return multiprocessing.cpu_count()
    except NotImplementedError:
        return 1

def Run(cmd, logCommandOutput = True):
    """Run the specified command in a subprocess."""
    PrintInfo('Running "{cmd}"'.format(cmd=cmd))

    with codecs.open("log.txt", "a", "utf-8") as logfile:
        logfile.write(datetime.datetime.now().strftime("%Y-%m-%d %H:%M"))
        logfile.write("\n")
        logfile.write(cmd)
        logfile.write("\n")

        # Let exceptions escape from subprocess calls -- higher level
        # code will handle them.
        if logCommandOutput:
            p = subprocess.Popen(shlex.split(cmd), stdout=subprocess.PIPE, 
                                 stderr=subprocess.STDOUT)
            while True:
                l = p.stdout.readline().decode(GetLocale(), 'replace')
                if l:
                    logfile.write(l)
                    PrintCommandOutput(l)
                elif p.poll() is not None:
                    break
        else:
            p = subprocess.Popen(shlex.split(cmd))
            p.wait()

    if p.returncode != 0:
        # If verbosity >= 3, we'll have already been printing out command output
        # so no reason to print the log file again.
        if verbosity < 3:
            with open("log.txt", "r") as logfile:
                Print(logfile.read())
        raise RuntimeError("Failed to run '{cmd}'\nSee {log} for more details."
                           .format(cmd=cmd, log=os.path.abspath("log.txt")))

@contextlib.contextmanager
def CurrentWorkingDirectory(dir):
    """Context manager that sets the current working directory to the given
    directory and resets it to the original directory when closed."""
    curdir = os.getcwd()
    os.chdir(dir)
    try: yield
    finally: os.chdir(curdir)

def CopyFiles(context, src, dest):
    """Copy files like shutil.copy, but src may be a glob pattern."""
    filesToCopy = glob.glob(src)
    if not filesToCopy:
        raise RuntimeError("File(s) to copy {src} not found".format(src=src))

    instDestDir = os.path.join(context.instDir, dest)
    for f in filesToCopy:
        PrintCommandOutput("Copying {file} to {destDir}\n"
                           .format(file=f, destDir=instDestDir))
        shutil.copy(f, instDestDir)

def CopyDirectory(context, srcDir, destDir):
    """Copy directory like shutil.copytree."""
    instDestDir = os.path.join(context.instDir, destDir)
    if os.path.isdir(instDestDir):
        shutil.rmtree(instDestDir)    

    PrintCommandOutput("Copying {srcDir} to {destDir}\n"
                       .format(srcDir=srcDir, destDir=instDestDir))
    shutil.copytree(srcDir, instDestDir)

def AppendCXX11ABIArg(buildFlag, context, buildArgs):
    """Append a build argument that defines _GLIBCXX_USE_CXX11_ABI
    based on the settings in the context. This may either do nothing
    or append an entry to buildArgs like:

      <buildFlag>="-D_GLIBCXX_USE_CXX11_ABI={0, 1}"

    If buildArgs contains settings for buildFlag, those settings will
    be merged with the above define."""
    if context.useCXX11ABI is None:
        return

    cxxFlags = ["-D_GLIBCXX_USE_CXX11_ABI={}".format(context.useCXX11ABI)]
    
    # buildArgs might look like:
    # ["-DFOO=1", "-DBAR=2", ...] or ["-DFOO=1 -DBAR=2 ...", ...]
    #
    # See if any of the arguments in buildArgs start with the given
    # buildFlag. If so, we want to take whatever that buildFlag has
    # been set to and merge it in with the cxxFlags above.
    #
    # For example, if buildArgs = ['-DCMAKE_CXX_FLAGS="-w"', ...]
    # we want to add "-w" to cxxFlags.
    splitArgs = [shlex.split(a) for a in buildArgs]
    for p in [item for arg in splitArgs for item in arg]:
        if p.startswith(buildFlag):
            (_, _, flags) = p.partition("=")
            cxxFlags.append(flags)

    buildArgs.append('{flag}="{flags}"'.format(
        flag=buildFlag, flags=" ".join(cxxFlags)))

def FormatMultiProcs(numJobs, generator):
    tag = "-j"
    if generator:
        if "Visual Studio" in generator:
            tag = "/M:" # This will build multiple projects at once.
        elif "Xcode" in generator:
            tag = "-j "

    return "{tag}{procs}".format(tag=tag, procs=numJobs)

def RunCMake(context, force, extraArgs = None):
    """Invoke CMake to configure, build, and install a library whose 
    source code is located in the current working directory."""
    # Create a directory for out-of-source builds in the build directory
    # using the name of the current working directory.
    if extraArgs is None:
        extraArgs = []
    else:
        # ensure we can freely modify our extraArgs without affecting caller
        extraArgs = list(extraArgs)

    if context.cmakeBuildArgs:
        extraArgs.insert(0, context.cmakeBuildArgs)
    srcDir = os.getcwd()
    instDir = (context.usdInstDir if srcDir == context.usdSrcDir
               else context.instDir)
    buildDir = os.path.join(context.buildDir, os.path.split(srcDir)[1])
    if force and os.path.isdir(buildDir):
        shutil.rmtree(buildDir)

    if not os.path.isdir(buildDir):
        os.makedirs(buildDir)

    generator = context.cmakeGenerator

    # On Windows, we need to explicitly specify the generator to ensure we're
    # building a 64-bit project. (Surely there is a better way to do this?)
    # TODO: figure out exactly what "vcvarsall.bat x64" sets to force x64
    if generator is None and Windows():
        if IsVisualStudio2022OrGreater():
            generator = "Visual Studio 17 2022"
        elif IsVisualStudio2019OrGreater():
            generator = "Visual Studio 16 2019"
        elif IsVisualStudio2017OrGreater():
            generator = "Visual Studio 15 2017 Win64"

    if generator is not None:
        generator = '-G "{gen}"'.format(gen=generator)

    # Note - don't want to add -A (architecture flag) if generator is, ie, Ninja
    if IsVisualStudio2019OrGreater() and "Visual Studio" in generator:
        generator = generator + " -A x64"

    toolset = context.cmakeToolset
    if toolset is not None:
        toolset = '-T "{toolset}"'.format(toolset=toolset)

    # On MacOS, enable the use of @rpath for relocatable builds.
    osx_rpath = None
    if MacOS():
        osx_rpath = "-DCMAKE_MACOSX_RPATH=ON"

        # For macOS cross compilation, set the Xcode architecture flags.
        targetArch = apple_utils.GetTargetArch(context)

        if context.targetNative or targetArch == apple_utils.GetHostArch():
            extraArgs.append('-DCMAKE_XCODE_ATTRIBUTE_ONLY_ACTIVE_ARCH=YES')
        else:
            extraArgs.append('-DCMAKE_XCODE_ATTRIBUTE_ONLY_ACTIVE_ARCH=NO')

        extraArgs.append('-DCMAKE_OSX_ARCHITECTURES={0}'.format(targetArch))

    # We use -DCMAKE_BUILD_TYPE for single-configuration generators 
    # (Ninja, make), and --config for multi-configuration generators 
    # (Visual Studio); technically we don't need BOTH at the same
    # time, but specifying both is simpler than branching
    config = "Release"
    if context.buildDebug:
        config = "Debug"
    elif context.buildRelease:
        config = "Release"
    elif context.buildRelWithDebug:
        config = "RelWithDebInfo"

    # Append extra argument controlling libstdc++ ABI if specified.
    AppendCXX11ABIArg("-DCMAKE_CXX_FLAGS", context, extraArgs)

    with CurrentWorkingDirectory(buildDir):
        Run('cmake '
            '-DCMAKE_INSTALL_PREFIX="{instDir}" '
            '-DCMAKE_PREFIX_PATH="{depsInstDir}" '
            '-DCMAKE_BUILD_TYPE={config} '
            '{osx_rpath} '
            '{generator} '
            '{toolset} '
            '{extraArgs} '
            '"{srcDir}"'
            .format(instDir=instDir,
                    depsInstDir=context.instDir,
                    config=config,
                    srcDir=srcDir,
                    osx_rpath=(osx_rpath or ""),
                    generator=(generator or ""),
                    toolset=(toolset or ""),
                    extraArgs=(" ".join(extraArgs) if extraArgs else "")))
        Run("cmake --build . --config {config} --target install -- {multiproc}"
            .format(config=config,
                    multiproc=FormatMultiProcs(context.numJobs, generator)))

def GetCMakeVersion():
    """
    Returns the CMake version as tuple of integers (major, minor) or
    (major, minor, patch) or None if an error occured while launching cmake and
    parsing its output.
    """

    output_string = GetCommandOutput("cmake --version")
    if not output_string:
        PrintWarning("Could not determine cmake version -- please install it "
                     "and adjust your PATH")
        return None

    # cmake reports, e.g., "... version 3.14.3"
    match = re.search(r"version (\d+)\.(\d+)(\.(\d+))?", output_string)
    if not match:
        PrintWarning("Could not determine cmake version")
        return None

    major, minor, patch_group, patch = match.groups()
    if patch_group is None:
        return (int(major), int(minor))
    else:
        return (int(major), int(minor), int(patch))

def PatchFile(filename, patches, multiLineMatches=False):
    """Applies patches to the specified file. patches is a list of tuples
    (old string, new string)."""
    if multiLineMatches:
        oldLines = [open(filename, 'r').read()]
    else:
        oldLines = open(filename, 'r').readlines()
    newLines = oldLines
    for (oldString, newString) in patches:
        newLines = [s.replace(oldString, newString) for s in newLines]
    if newLines != oldLines:
        PrintInfo("Patching file {filename} (original in {oldFilename})..."
                  .format(filename=filename, oldFilename=filename + ".old"))
        shutil.copy(filename, filename + ".old")
        open(filename, 'w').writelines(newLines)

def DownloadFileWithCurl(url, outputFilename):
    # Don't log command output so that curl's progress
    # meter doesn't get written to the log file.
    Run("curl {progress} -L -o {filename} {url}".format(
        progress="-#" if verbosity >= 2 else "-s",
        filename=outputFilename, url=url), 
        logCommandOutput=False)

def DownloadFileWithPowershell(url, outputFilename):
    # It's important that we specify to use TLS v1.2 at least or some
    # of the downloads will fail.
    cmd = "powershell [Net.ServicePointManager]::SecurityProtocol = \
            [Net.SecurityProtocolType]::Tls12; \"(new-object \
            System.Net.WebClient).DownloadFile('{url}', '{filename}')\""\
            .format(filename=outputFilename, url=url)

    Run(cmd,logCommandOutput=False)

def DownloadFileWithUrllib(url, outputFilename):
    r = urlopen(url)
    with open(outputFilename, "wb") as outfile:
        outfile.write(r.read())

def DownloadURL(url, context, force, extractDir = None, 
        dontExtract = None):
    """Download and extract the archive file at given URL to the
    source directory specified in the context. 

    dontExtract may be a sequence of path prefixes that will
    be excluded when extracting the archive.

    Returns the absolute path to the directory where files have 
    been extracted."""
    with CurrentWorkingDirectory(context.srcDir):
        # Extract filename from URL and see if file already exists. 
        filename = url.split("/")[-1]       
        if force and os.path.exists(filename):
            os.remove(filename)

        if os.path.exists(filename):
            PrintInfo("{0} already exists, skipping download"
                      .format(os.path.abspath(filename)))
        else:
            PrintInfo("Downloading {0} to {1}"
                      .format(url, os.path.abspath(filename)))

            # To work around occasional hiccups with downloading from websites
            # (SSL validation errors, etc.), retry a few times if we don't
            # succeed in downloading the file.
            maxRetries = 5
            lastError = None

            # Download to a temporary file and rename it to the expected
            # filename when complete. This ensures that incomplete downloads
            # will be retried if the script is run again.
            tmpFilename = filename + ".tmp"
            if os.path.exists(tmpFilename):
                os.remove(tmpFilename)

            for i in range(maxRetries):
                try:
                    context.downloader(url, tmpFilename)
                    break
                except Exception as e:
                    PrintCommandOutput("Retrying download due to error: {err}\n"
                                       .format(err=e))
                    lastError = e
            else:
                errorMsg = str(lastError)
                if "SSL: TLSV1_ALERT_PROTOCOL_VERSION" in errorMsg:
                    errorMsg += ("\n\n"
                                 "Your OS or version of Python may not support "
                                 "TLS v1.2+, which is required for downloading "
                                 "files from certain websites. This support "
                                 "was added in Python 2.7.9."
                                 "\n\n"
                                 "You can use curl to download dependencies "
                                 "by installing it in your PATH and re-running "
                                 "this script.")
                raise RuntimeError("Failed to download {url}: {err}"
                                   .format(url=url, err=errorMsg))

            shutil.move(tmpFilename, filename)

        # Open the archive and retrieve the name of the top-most directory.
        # This assumes the archive contains a single directory with all
        # of the contents beneath it, unless a specific extractDir is specified,
        # which is to be used.
        archive = None
        rootDir = None
        members = None
        try:
            if zipfile.is_zipfile(filename):
                archive = zipfile.ZipFile(filename)
                if extractDir:
                    rootDir = extractDir
                else:
                    rootDir = archive.namelist()[0].split('/')[0]
                if dontExtract != None:
                    members = (m for m in archive.namelist() 
                               if not any((fnmatch.fnmatch(m, p)
                                           for p in dontExtract)))
            else:
                raise RuntimeError("unrecognized archive file type")

            with archive:
                extractedPath = os.path.abspath(rootDir)
                if force and os.path.isdir(extractedPath):
                    shutil.rmtree(extractedPath)

                if os.path.isdir(extractedPath):
                    PrintInfo("Directory {0} already exists, skipping extract"
                              .format(extractedPath))
                else:
                    PrintInfo("Extracting archive to {0}".format(extractedPath))

                    # Extract to a temporary directory then move the contents
                    # to the expected location when complete. This ensures that
                    # incomplete extracts will be retried if the script is run
                    # again.
                    tmpExtractedPath = os.path.abspath("extract_dir")
                    if os.path.isdir(tmpExtractedPath):
                        shutil.rmtree(tmpExtractedPath)

                    archive.extractall(tmpExtractedPath, members=members)

                    shutil.move(os.path.join(tmpExtractedPath, rootDir),
                                extractedPath)
                    shutil.rmtree(tmpExtractedPath)

                return extractedPath
        except Exception as e:
            # If extraction failed for whatever reason, assume the
            # archive file was bad and move it aside so that re-running
            # the script will try downloading and extracting again.
            shutil.move(filename, filename + ".bad")
            raise RuntimeError("Failed to extract archive {filename}: {err}"
                               .format(filename=filename, err=e))

############################################################
# 3rd-Party Dependencies

AllDependencies = list()
AllDependenciesByName = dict()

class Dependency(object):
    def __init__(self, name, installer, *files):
        self.name = name
        self.installer = installer
        self.filesToCheck = files

        AllDependencies.append(self)
        AllDependenciesByName.setdefault(name.lower(), self)

    def Exists(self, context):
        return any([os.path.isfile(os.path.join(context.instDir, f))
                    for f in self.filesToCheck])

class PythonDependency(object):
    def __init__(self, name, getInstructions, moduleNames):
        self.name = name
        self.getInstructions = getInstructions
        self.moduleNames = moduleNames

    def Exists(self, context):
        # If one of the modules in our list imports successfully, we are good.
        for moduleName in self.moduleNames:
            try:
                pyModule = __import__(moduleName)
                return True
            except:
                pass

        return False

def AnyPythonDependencies(deps):
    return any([type(d) is PythonDependency for d in deps])

############################################################
# zlib

ZLIB_URL = "https://github.com/madler/zlib/archive/v1.2.13.zip"

def InstallZlib(context, force, buildArgs):
    with CurrentWorkingDirectory(DownloadURL(ZLIB_URL, context, force)):
        RunCMake(context, force, buildArgs)

ZLIB = Dependency("zlib", InstallZlib, "include/zlib.h")
        
############################################################
# boost

# The default installation of boost on Windows puts headers in a versioned 
# subdirectory, which we have to account for here. Specifying "layout=system" 
# would cause the Windows header install to match Linux/MacOS, but the 
# "layout=system" flag also changes the naming of the boost dlls in a 
# manner that causes problems for dependent libraries that rely on boost's
# trick of automatically linking the boost libraries via pragmas in boost's
# standard include files. Dependencies that use boost's pragma linking
# facility in general don't have enough configuration switches to also coerce 
# the naming of the dlls and so it is best to rely on boost's most default
# settings for maximum compatibility.
#
# On behalf of versions of visual studio prior to vs2022, we still support
# boost 1.76. We don't completely know if boost 1.78 is in play on Windows, 
# until we have determined whether Python 3 has been selected as a target. 
# That isn't known at this point in the script, so we simplify the logic by 
# checking for any of the possible boost header locations that are possible
# outcomes from running this script.
BOOST_VERSION_FILES = [
    "include/boost/version.hpp",
    "include/boost-1_76/boost/version.hpp",
    "include/boost-1_78/boost/version.hpp"
]

def InstallBoost_Helper(context, force, buildArgs):
    # In general we use boost 1.76.0 to adhere to VFX Reference Platform CY2022.
    # However, there are some cases where a newer version is required.
    # - Building with Python 3.10 requires boost 1.76.0 or newer.
    #   (https://github.com/boostorg/python/commit/cbd2d9)
    #   XXX: Due to a typo we've been using 1.78.0 in this case for a while.
    #        We're leaving it that way to minimize potential disruption.
    # - Building with Visual Studio 2022 requires boost 1.78.0 or newer.
    #   (https://github.com/boostorg/build/issues/735)
    # - Building on MacOS requires boost 1.78.0 or newer to resolve Python 3
    #   compatibility issues on Big Sur and Monterey.
    pyInfo = GetPythonInfo(context)
    pyVer = (int(pyInfo[3].split('.')[0]), int(pyInfo[3].split('.')[1]))
    if context.buildPython and pyVer >= (3, 10):
        BOOST_URL = "https://boostorg.jfrog.io/artifactory/main/release/1.78.0/source/boost_1_78_0.zip"
    elif IsVisualStudio2022OrGreater():
        BOOST_URL = "https://boostorg.jfrog.io/artifactory/main/release/1.78.0/source/boost_1_78_0.zip"
    elif MacOS():
        BOOST_URL = "https://boostorg.jfrog.io/artifactory/main/release/1.78.0/source/boost_1_78_0.zip"
    else:
        BOOST_URL = "https://boostorg.jfrog.io/artifactory/main/release/1.76.0/source/boost_1_76_0.zip"

    # Documentation files in the boost archive can have exceptionally
    # long paths. This can lead to errors when extracting boost on Windows,
    # since paths are limited to 260 characters by default on that platform.
    # To avoid this, we skip extracting all documentation.
    #
    # For some examples, see: https://svn.boost.org/trac10/ticket/11677
    dontExtract = [
        "*/doc/*",
        "*/libs/*/doc/*",
        "*/libs/wave/test/testwave/testfiles/utf8-test-*"
    ]

    with CurrentWorkingDirectory(DownloadURL(BOOST_URL, context, force, 
                                             dontExtract=dontExtract)):
        if Windows():
            bootstrap = "bootstrap.bat"
        else:
            bootstrap = "./bootstrap.sh"
            # zip doesn't preserve file attributes, so force +x manually.
            Run('chmod +x ' + bootstrap)
            Run('chmod +x ./tools/build/src/engine/build.sh')

        # For cross-compilation on macOS we need to specify the architecture
        # for both the bootstrap and the b2 phase of building boost.
        bootstrapCmd = '{bootstrap} --prefix="{instDir}"'.format(
            bootstrap=bootstrap, instDir=context.instDir)

        macOSArch = ""

        if MacOS():
            if apple_utils.GetTargetArch(context) == \
                        apple_utils.TARGET_X86:
                macOSArch = "-arch {0}".format(apple_utils.TARGET_X86)
            elif apple_utils.GetTargetArch(context) == \
                        apple_utils.GetTargetArmArch():
                macOSArch = "-arch {0}".format(
                        apple_utils.GetTargetArmArch())
            elif context.targetUniversal:
                (primaryArch, secondaryArch) = \
                        apple_utils.GetTargetArchPair(context)
                macOSArch="-arch {0} -arch {1}".format(
                        primaryArch, secondaryArch)

            if macOSArch:
                bootstrapCmd += " cxxflags=\"{0}\" " \
                                " cflags=\"{0}\" " \
                                " linkflags=\"{0}\"".format(macOSArch)
            bootstrapCmd += " --with-toolset=clang"

        Run(bootstrapCmd)

        # b2 supports at most -j64 and will error if given a higher value.
        num_procs = min(64, context.numJobs)

        # boost only accepts three variants: debug, release, profile
        boostBuildVariant = "profile"
        if context.buildDebug:
            boostBuildVariant= "debug"
        elif context.buildRelease:
            boostBuildVariant= "release"
        elif context.buildRelWithDebug:
            boostBuildVariant= "profile"

        b2_settings = [
            '--prefix="{instDir}"'.format(instDir=context.instDir),
            '--build-dir="{buildDir}"'.format(buildDir=context.buildDir),
            '-j{procs}'.format(procs=num_procs),
            'address-model=64',
            'link=shared',
            'runtime-link=shared',
            'threading=multi', 
            'variant={variant}'.format(variant=boostBuildVariant),
            '--with-atomic',
            '--with-regex'
        ]

        if context.buildPython:
            b2_settings.append("--with-python")
            pythonInfo = GetPythonInfo(context)
            # This is the only platform-independent way to configure these
            # settings correctly and robustly for the Boost jam build system.
            # There are Python config arguments that can be passed to bootstrap 
            # but those are not available in boostrap.bat (Windows) so we must 
            # take the following approach:
            projectPath = 'python-config.jam'
            with open(projectPath, 'w') as projectFile:
                # Note that we must escape any special characters, like 
                # backslashes for jam, hence the mods below for the path 
                # arguments. Also, if the path contains spaces jam will not
                # handle them well. Surround the path parameters in quotes.
                projectFile.write('using python : %s\n' % pythonInfo[3])
                projectFile.write('  : "%s"\n' % pythonInfo[0].replace("\\","/"))
                projectFile.write('  : "%s"\n' % pythonInfo[2].replace("\\","/"))
                projectFile.write('  : "%s"\n' % os.path.dirname(pythonInfo[1]).replace("\\","/"))
                if context.buildDebug and context.debugPython:
                    projectFile.write('  : <python-debugging>on\n')
                projectFile.write('  ;\n')
            b2_settings.append("--user-config=python-config.jam")

            if context.buildDebug and context.debugPython:
                b2_settings.append("python-debugging=on")

        if context.buildOIIO:
            b2_settings.append("--with-date_time")

        if context.buildOIIO or context.enableOpenVDB:
            b2_settings.append("--with-system")
            b2_settings.append("--with-thread")

        if context.enableOpenVDB:
            b2_settings.append("--with-iostreams")

            # b2 with -sNO_COMPRESSION=1 fails with the following error message:
            #     error: at [...]/boost_1_61_0/tools/build/src/kernel/modules.jam:107
            #     error: Unable to find file or target named
            #     error:     '/zlib//zlib'
            #     error: referred to from project at
            #     error:     'libs/iostreams/build'
            #     error: could not resolve project reference '/zlib'

            # But to avoid an extra library dependency, we can still explicitly
            # exclude the bzip2 compression from boost_iostreams (note that
            # OpenVDB uses blosc compression).
            b2_settings.append("-sNO_BZIP2=1")

        if context.buildOIIO:
            b2_settings.append("--with-filesystem")

        if force:
            b2_settings.append("-a")

        if Windows():
            # toolset parameter for Visual Studio documented here:
            # https://github.com/boostorg/build/blob/develop/src/tools/msvc.jam
            if context.cmakeToolset == "v143":
                b2_settings.append("toolset=msvc-14.3")
            elif context.cmakeToolset == "v142":
                b2_settings.append("toolset=msvc-14.2")
            elif context.cmakeToolset == "v141":
                b2_settings.append("toolset=msvc-14.1")
            elif IsVisualStudio2022OrGreater():
                b2_settings.append("toolset=msvc-14.3")
            elif IsVisualStudio2019OrGreater():
                b2_settings.append("toolset=msvc-14.2")
            elif IsVisualStudio2017OrGreater():
                b2_settings.append("toolset=msvc-14.1")

        if MacOS():
            # Must specify toolset=clang to ensure install_name for boost
            # libraries includes @rpath
            b2_settings.append("toolset=clang")

            if macOSArch:
                b2_settings.append("cxxflags=\"{0}\"".format(macOSArch))
                b2_settings.append("cflags=\"{0}\"".format(macOSArch))
                b2_settings.append("linkflags=\"{0}\"".format(macOSArch))

        if context.buildDebug:
            b2_settings.append("--debug-configuration")

        # Add on any user-specified extra arguments.
        b2_settings += buildArgs

        # Append extra argument controlling libstdc++ ABI if specified.
        AppendCXX11ABIArg("cxxflags", context, b2_settings)

        b2 = "b2" if Windows() else "./b2"
        Run('{b2} {options} install'
            .format(b2=b2, options=" ".join(b2_settings)))

def InstallBoost(context, force, buildArgs):
    # Boost's build system will install the version.hpp header before
    # building its libraries. We make sure to remove it in case of
    # any failure to ensure that the build script detects boost as a 
    # dependency to build the next time it's run.
    try:
        InstallBoost_Helper(context, force, buildArgs)
    except:
        for versionHeader in [
            os.path.join(context.instDir, f) for f in BOOST_VERSION_FILES
        ]:
            if os.path.isfile(versionHeader):
                try: os.remove(versionHeader)
                except: pass
        raise

BOOST = Dependency("boost", InstallBoost, *BOOST_VERSION_FILES)

############################################################
# Intel TBB

if Windows():
    TBB_URL = "https://github.com/oneapi-src/oneTBB/releases/download/v2020.3/tbb-2020.3-win.zip"
    TBB_ROOT_DIR_NAME = "tbb"
elif MacOS():
    # On MacOS Intel systems we experience various crashes in tests during
    # teardown starting with 2018 Update 2. Until we figure that out, we use
    # 2018 Update 1 on this platform.
    TBB_URL = "https://github.com/oneapi-src/oneTBB/archive/refs/tags/v2020.3.zip"
    TBB_INTEL_URL = "https://github.com/oneapi-src/oneTBB/archive/refs/tags/2018_U1.zip"
else:
    TBB_URL = "https://github.com/oneapi-src/oneTBB/archive/refs/tags/v2020.3.zip"

TBB_2021_URL = "https://github.com/oneapi-src/oneTBB/archive/refs/tags/v2021.9.0.zip"

def InstallTBB(context, force, buildArgs):
    if context.tbbVersion == "2021":
        with CurrentWorkingDirectory(DownloadURL(TBB_2021_URL, context, force)):
            RunCMake(context, force, buildArgs)
    else:
        if Windows():
            InstallTBB_Windows(context, force, buildArgs)
        elif MacOS():
            InstallTBB_MacOS(context, force, buildArgs)
        else:
            InstallTBB_Linux(context, force, buildArgs)

def InstallTBB_Windows(context, force, buildArgs):
    with CurrentWorkingDirectory(DownloadURL(TBB_URL, context, force, 
        TBB_ROOT_DIR_NAME)):
        # On Windows, we simply copy headers and pre-built DLLs to
        # the appropriate location.
        if buildArgs:
            PrintWarning("Ignoring build arguments {}, TBB is "
                         "not built from source on this platform."
                         .format(buildArgs))

        CopyFiles(context, "bin\\intel64\\vc14\\*.*", "bin")
        CopyFiles(context, "lib\\intel64\\vc14\\*.*", "lib")
        CopyDirectory(context, "include\\serial", "include\\serial")
        CopyDirectory(context, "include\\tbb", "include\\tbb")

def InstallTBB_MacOS(context, force, buildArgs):
    tbb_url = TBB_URL if apple_utils.IsTargetArm(context) else TBB_INTEL_URL
    with CurrentWorkingDirectory(DownloadURL(tbb_url, context, force)):
        # Ensure that the tbb build system picks the proper architecture.
        PatchFile("build/macos.clang.inc",
                [("-m64",
                  "-m64 -arch {0}".format(apple_utils.TARGET_X86)),
                 ("ifeq ($(arch),$(filter $(arch),armv7 armv7s arm64))",
                  "ifeq ($(arch),$(filter $(arch),armv7 armv7s {0}))"
                        .format(apple_utils.GetTargetArmArch()))])

        (primaryArch, secondaryArch) = apple_utils.GetTargetArchPair(context)

        # tbb uses different arch names
        if (primaryArch == apple_utils.TARGET_X86):
            primaryArch = "intel64"
        if (secondaryArch == apple_utils.TARGET_X86):
            secondaryArch = "intel64"

        # Install both release and debug builds.
        # See comments in InstallTBB_Linux.
        def _RunBuild(arch):
            if not arch:
                return
            makeTBBCmd = 'make -j{procs} arch={arch} {buildArgs}'.format(
                arch=arch, procs=context.numJobs,
                buildArgs=" ".join(buildArgs))
            Run(makeTBBCmd)

        _RunBuild(primaryArch)
        _RunBuild(secondaryArch)

        # See comments in InstallTBB_Linux about why we patch the Makefile
        # and rerun builds. This is only required for TBB 2020; 2019 and
        # earlier build both release and debug, and 2021 has moved to CMake.
        if "2020" in tbb_url:
            PatchFile("Makefile", [("release", "debug")])
            _RunBuild(primaryArch)
            _RunBuild(secondaryArch)

        if context.targetUniversal:
            x86Files = glob.glob(os.getcwd() +
                "/build/*intel64*_release/libtbb*.*")
            armFiles = glob.glob(os.getcwd() +
                "/build/*{0}*_release/libtbb*.*".format(
                        apple_utils.GetTargetArmArch()))
            libNames = [os.path.basename(x) for x in x86Files]
            x86Dir = os.path.dirname(x86Files[0])
            armDir = os.path.dirname(armFiles[0])

            apple_utils.CreateUniversalBinaries(context, libNames, x86Dir, armDir)

            x86Files = glob.glob(
                os.getcwd() + "/build/*intel64*_debug/libtbb*.*")
            armFiles = glob.glob(
                os.getcwd() + "/build/*{0}*_debug/libtbb*.*".format(
                        apple_utils.GetTargetArmArch()))
            if x86Files and armFiles:
                libNames = [os.path.basename(x) for x in x86Files]
                x86Dir = os.path.dirname(x86Files[0])
                armDir = os.path.dirname(armFiles[0])

                apple_utils.CreateUniversalBinaries(context, libNames, x86Dir, armDir)
        else:
            CopyFiles(context, "build/*_release/libtbb*.*", "lib")
            CopyFiles(context, "build/*_debug/libtbb*.*", "lib")

        CopyDirectory(context, "include/serial", "include/serial")
        CopyDirectory(context, "include/tbb", "include/tbb")

def InstallTBB_Linux(context, force, buildArgs):
    with CurrentWorkingDirectory(DownloadURL(TBB_URL, context, force)):
        # Append extra argument controlling libstdc++ ABI if specified.
        AppendCXX11ABIArg("CXXFLAGS", context, buildArgs)

        # TBB does not support out-of-source builds in a custom location.
        makeTBBCmd = 'make -j{procs} {buildArgs}'.format(
            procs=context.numJobs, 
            buildArgs=" ".join(buildArgs))
        Run(makeTBBCmd)

        # Install both release and debug builds. USD requires the debug
        # libraries when building in debug mode, and installing both
        # makes it easier for users to install dependencies in some
        # location that can be shared by both release and debug USD
        # builds.
        #
        # As of TBB 2020 the build no longer produces a debug build along
        # with the release build. There is also no way to specify a debug
        # build when running make, even though the internals of the build
        # still support it.
        #
        # To workaround this, we patch the Makefile to change "release" to
        # "debug" and re-run the build, copying the debug libraries
        # afterwards. 
        #
        # See https://github.com/oneapi-src/oneTBB/issues/207/
        PatchFile("Makefile", [("release", "debug")])
        Run(makeTBBCmd)

        CopyFiles(context, "build/*_release/libtbb*.*", "lib")
        CopyFiles(context, "build/*_debug/libtbb*.*", "lib")
        CopyDirectory(context, "include/serial", "include/serial")
        CopyDirectory(context, "include/tbb", "include/tbb")

TBB = Dependency("TBB", InstallTBB, "include/tbb/tbb.h")

############################################################
# JPEG

JPEG_URL = "https://github.com/libjpeg-turbo/libjpeg-turbo/archive/2.0.1.zip"

def InstallJPEG(context, force, buildArgs):
    with CurrentWorkingDirectory(DownloadURL(JPEG_URL, context, force)):
        extraJPEGArgs = buildArgs
        if not which("nasm"):
            extraJPEGArgs.append("-DWITH_SIMD=FALSE")

        RunCMake(context, force, extraJPEGArgs)
        return os.getcwd()

JPEG = Dependency("JPEG", InstallJPEG, "include/jpeglib.h")
        
############################################################
# TIFF

TIFF_URL = "https://gitlab.com/libtiff/libtiff/-/archive/v4.0.7/libtiff-v4.0.7.zip"

def InstallTIFF(context, force, buildArgs):
    with CurrentWorkingDirectory(DownloadURL(TIFF_URL, context, force)):
        # libTIFF has a build issue on Windows where tools/tiffgt.c
        # unconditionally includes unistd.h, which does not exist.
        # To avoid this, we patch the CMakeLists.txt to skip building
        # the tools entirely. We do this on Linux and MacOS as well
        # to avoid requiring some GL and X dependencies.
        #
        # We also need to skip building tests, since they rely on 
        # the tools we've just elided.
        PatchFile("CMakeLists.txt", 
                   [("add_subdirectory(tools)", "# add_subdirectory(tools)"),
                    ("add_subdirectory(test)", "# add_subdirectory(test)")])

        # The libTIFF CMakeScript says the ld-version-script 
        # functionality is only for compilers using GNU ld on 
        # ELF systems or systems which provide an emulation; therefore
        # skipping it completely on mac and windows.
        if MacOS() or Windows():
            extraArgs = ["-Dld-version-script=OFF"]
        else:
            extraArgs = []
        extraArgs += buildArgs
        RunCMake(context, force, extraArgs)

TIFF = Dependency("TIFF", InstallTIFF, "include/tiff.h")

############################################################
# PNG

PNG_URL = "https://github.com/glennrp/libpng/archive/refs/tags/v1.6.38.zip"

def InstallPNG(context, force, buildArgs):
    with CurrentWorkingDirectory(DownloadURL(PNG_URL, context, force)):
        macArgs = []
        if MacOS() and apple_utils.IsTargetArm(context):
            # Ensure libpng's build doesn't erroneously activate inappropriate
            # Neon extensions
            macArgs = ["-DCMAKE_C_FLAGS=\"-DPNG_ARM_NEON_OPT=0\""]

            if context.targetUniversal:
                PatchFile("scripts/genout.cmake.in",
                [("CMAKE_OSX_ARCHITECTURES",
                  "CMAKE_OSX_INTERNAL_ARCHITECTURES")])

        RunCMake(context, force, buildArgs + macArgs)

PNG = Dependency("PNG", InstallPNG, "include/png.h")

############################################################
# IlmBase/OpenEXR

OPENEXR_URL = "https://github.com/AcademySoftwareFoundation/openexr/archive/refs/tags/v3.1.11.zip"

def InstallOpenEXR(context, force, buildArgs):
    with CurrentWorkingDirectory(DownloadURL(OPENEXR_URL, context, force)):
        RunCMake(context, force, 
                 ['-DOPENEXR_INSTALL_TOOLS=OFF',
                  '-DOPENEXR_INSTALL_EXAMPLES=OFF',
                  '-DBUILD_TESTING=OFF'] + buildArgs)

OPENEXR = Dependency("OpenEXR", InstallOpenEXR, "include/OpenEXR/ImfVersion.h")

############################################################
# Ptex

PTEX_URL = "https://github.com/wdas/ptex/archive/refs/tags/v2.4.2.zip"
PTEX_VERSION = "v2.4.2"

def InstallPtex(context, force, buildArgs):
    cmakeOptions = [
        '-DBUILD_TESTING=OFF',
        '-DPTEX_BUILD_STATIC_LIBS=OFF',
        # We must tell the Ptex build system what version we're building
        # otherwise we get errors when running CMake.
        '-DPTEX_VER={v}'.format(v=PTEX_VERSION)
    ]
    cmakeOptions += buildArgs

    with CurrentWorkingDirectory(DownloadURL(PTEX_URL, context, force)):
        RunCMake(context, force, cmakeOptions)

PTEX = Dependency("Ptex", InstallPtex, "include/PtexVersion.h")

############################################################
# BLOSC (Compression used by OpenVDB)

# Using blosc v1.20.1 to avoid build errors on macOS Catalina (10.15)
# related to implicit declaration of functions in zlib. See:
# https://github.com/Blosc/python-blosc/issues/229
BLOSC_URL = "https://github.com/Blosc/c-blosc/archive/v1.20.1.zip"

def InstallBLOSC(context, force, buildArgs):
    with CurrentWorkingDirectory(DownloadURL(BLOSC_URL, context, force)):
        macArgs = []
        if MacOS() and apple_utils.IsTargetArm(context):
            # Need to disable SSE for macOS ARM targets.
            macArgs = ["-DDEACTIVATE_SSE2=ON"]
        RunCMake(context, force, buildArgs + macArgs)

BLOSC = Dependency("Blosc", InstallBLOSC, "include/blosc.h")

############################################################
# OpenVDB

<<<<<<< HEAD
OPENVDB_7_URL = "https://github.com/AcademySoftwareFoundation/openvdb/archive/refs/tags/v7.1.0.zip"
OPENVDB_10_URL = "https://github.com/AcademySoftwareFoundation/openvdb/archive/refs/tags/v10.0.1.zip"

def InstallOpenVDB(context, force, buildArgs):
    # oneTBB requires new OpenVDB
    openvdb_url = OPENVDB_10_URL if context.tbbVersion == "2021" else OPENVDB_7_URL
=======
OPENVDB_URL = "https://github.com/AcademySoftwareFoundation/openvdb/archive/refs/tags/v9.1.0.zip"

# OpenVDB v9.1.0 requires TBB 2019.0 or above, but this script installs
# TBB 2018 on macOS Intel systems for reasons documented above. So we
# keep OpenVDB at the version specified for the VFX Reference Platform
# CY2021, which is the last version that supported 2018.
OPENVDB_INTEL_URL = "https://github.com/AcademySoftwareFoundation/openvdb/archive/refs/tags/v8.2.0.zip"

def InstallOpenVDB(context, force, buildArgs):
    openvdb_url = OPENVDB_URL
    if MacOS() and not apple_utils.IsTargetArm(context):
        openvdb_url = OPENVDB_INTEL_URL

>>>>>>> c4501d22
    with CurrentWorkingDirectory(DownloadURL(openvdb_url, context, force)):
        extraArgs = [
            '-DOPENVDB_BUILD_PYTHON_MODULE=OFF',
            '-DOPENVDB_BUILD_BINARIES=OFF',
            '-DOPENVDB_BUILD_UNITTESTS=OFF'
        ]

        # Make sure to use boost installed by the build script and not any
        # system installed boost
        extraArgs.append('-DBoost_NO_BOOST_CMAKE=On')
        extraArgs.append('-DBoost_NO_SYSTEM_PATHS=True')

        extraArgs.append('-DBLOSC_ROOT="{instDir}"'
                         .format(instDir=context.instDir))
        extraArgs.append('-DTBB_ROOT="{instDir}"'
                         .format(instDir=context.instDir))
        # OpenVDB needs Half type from IlmBase
        extraArgs.append('-DILMBASE_ROOT="{instDir}"'
                         .format(instDir=context.instDir))

        # Add on any user-specified extra arguments.
        extraArgs += buildArgs

        RunCMake(context, force, extraArgs)

OPENVDB = Dependency("OpenVDB", InstallOpenVDB, "include/openvdb/openvdb.h")

############################################################
# OpenImageIO

OIIO_URL = "https://github.com/OpenImageIO/oiio/archive/refs/tags/v2.3.21.0.zip"

def InstallOpenImageIO(context, force, buildArgs):
    with CurrentWorkingDirectory(DownloadURL(OIIO_URL, context, force)):
        # The only time that we want to build tools with OIIO is for testing
        # purposes. Libraries such as usdImagingGL might need to use tools like
        # idiff to compare the output images from their tests
        buildOIIOTools = 'ON' if (context.buildUsdImaging
                                  and context.buildTests) else 'OFF'
        extraArgs = ['-DOIIO_BUILD_TOOLS={}'.format(buildOIIOTools),
                     '-DOIIO_BUILD_TESTS=OFF',
                     '-DBUILD_DOCS=OFF',
                     '-DUSE_PYTHON=OFF',
                     '-DSTOP_ON_WARNING=OFF']

        # OIIO's FindOpenEXR module circumvents CMake's normal library 
        # search order, which causes versions of OpenEXR installed in
        # /usr/local or other hard-coded locations in the module to
        # take precedence over the version we've built, which would 
        # normally be picked up when we specify CMAKE_PREFIX_PATH. 
        # This may lead to undefined symbol errors at build or runtime. 
        # So, we explicitly specify the OpenEXR we want to use here.
        extraArgs.append('-DOPENEXR_ROOT="{instDir}"'
                         .format(instDir=context.instDir))

        # If Ptex support is disabled in USD, disable support in OpenImageIO
        # as well. This ensures OIIO doesn't accidentally pick up a Ptex
        # library outside of our build.
        if not context.enablePtex:
            extraArgs.append('-DUSE_PTEX=OFF')

        # Make sure to use boost installed by the build script and not any
        # system installed boost
        extraArgs.append('-DBoost_NO_BOOST_CMAKE=On')
        extraArgs.append('-DBoost_NO_SYSTEM_PATHS=True')

        # Add on any user-specified extra arguments.
        extraArgs += buildArgs

        RunCMake(context, force, extraArgs)

OPENIMAGEIO = Dependency("OpenImageIO", InstallOpenImageIO,
                         "include/OpenImageIO/oiioversion.h")

############################################################
# OpenColorIO

OCIO_URL = "https://github.com/AcademySoftwareFoundation/OpenColorIO/archive/refs/tags/v2.1.3.zip"

def InstallOpenColorIO(context, force, buildArgs):
    with CurrentWorkingDirectory(DownloadURL(OCIO_URL, context, force)):
        extraArgs = ['-DOCIO_BUILD_APPS=OFF',
                     '-DOCIO_BUILD_NUKE=OFF',
                     '-DOCIO_BUILD_DOCS=OFF',
                     '-DOCIO_BUILD_TESTS=OFF',
                     '-DOCIO_BUILD_GPU_TESTS=OFF',
                     '-DOCIO_BUILD_PYTHON=OFF']

        if MacOS():
            if apple_utils.IsTargetArm(context):
                extraArgs.append('-DOCIO_USE_SSE=OFF')

        # Add on any user-specified extra arguments.
        extraArgs += buildArgs

        RunCMake(context, force, extraArgs)

OPENCOLORIO = Dependency("OpenColorIO", InstallOpenColorIO,
                         "include/OpenColorIO/OpenColorABI.h")

############################################################
# OpenSubdiv

OPENSUBDIV_URL = "https://github.com/PixarAnimationStudios/OpenSubdiv/archive/v3_5_1.zip"

def InstallOpenSubdiv(context, force, buildArgs):
    with CurrentWorkingDirectory(DownloadURL(OPENSUBDIV_URL, context, force)):
        extraArgs = [
            '-DNO_EXAMPLES=ON',
            '-DNO_TUTORIALS=ON',
            '-DNO_REGRESSION=ON',
            '-DNO_DOC=ON',
            '-DNO_OMP=ON',
            '-DNO_CUDA=ON',
            '-DNO_OPENCL=ON',
            '-DNO_DX=ON',
            '-DNO_TESTS=ON',
            '-DNO_GLEW=ON',
            '-DNO_GLFW=ON',
        ]

        # If Ptex support is disabled in USD, disable support in OpenSubdiv
        # as well. This ensures OSD doesn't accidentally pick up a Ptex
        # library outside of our build.
        if not context.enablePtex:
            extraArgs.append('-DNO_PTEX=ON')

        # NOTE: For now, we disable TBB in our OpenSubdiv build.
        # This avoids an issue where OpenSubdiv will link against
        # all TBB libraries it finds, including libtbbmalloc and
        # libtbbmalloc_proxy. On Linux and MacOS, this has the
        # unwanted effect of replacing the system allocator with
        # tbbmalloc.
        extraArgs.append('-DNO_TBB=ON')

        # Add on any user-specified extra arguments.
        extraArgs += buildArgs

        # OpenSubdiv seems to error when building on windows w/ Ninja...
        # ...so just use the default generator (ie, Visual Studio on Windows)
        # until someone can sort it out
        oldGenerator = context.cmakeGenerator
        if oldGenerator == "Ninja" and Windows():
            context.cmakeGenerator = None

        try:
            RunCMake(context, force, extraArgs)
        finally:
            context.cmakeGenerator = oldGenerator

OPENSUBDIV = Dependency("OpenSubdiv", InstallOpenSubdiv, 
                        "include/opensubdiv/version.h")

############################################################
# PyOpenGL

def GetPyOpenGLInstructions():
    return ('PyOpenGL is not installed. If you have pip '
            'installed, run "pip install PyOpenGL" to '
            'install it, then re-run this script.\n'
            'If PyOpenGL is already installed, you may need to '
            'update your PYTHONPATH to indicate where it is '
            'located.')

PYOPENGL = PythonDependency("PyOpenGL", GetPyOpenGLInstructions, 
                            moduleNames=["OpenGL"])

############################################################
# PySide

def GetPySideInstructions():
    # For licensing reasons, this script cannot install PySide itself.
    if MacOS():
        # PySide6 is required for Apple Silicon support, so is the default
        # across all macOS hardware platforms.
        return ('PySide6 is not installed. If you have pip '
                'installed, run "pip install PySide6" '
                'to install it, then re-run this script.\n'
                'If PySide6 is already installed, you may need to '
                'update your PYTHONPATH to indicate where it is '
                'located.')
    else:
        return ('PySide2 or PySide6 are not installed. If you have pip '
                'installed, run "pip install PySide2" '
                'to install it, then re-run this script.\n'
                'If PySide2 is already installed, you may need to '
                'update your PYTHONPATH to indicate where it is '
                'located.')

PYSIDE = PythonDependency("PySide", GetPySideInstructions,
                          moduleNames=["PySide2", "PySide6"])

############################################################
# HDF5

HDF5_URL = "https://support.hdfgroup.org/ftp/HDF5/releases/hdf5-1.10/hdf5-1.10.0-patch1/src/hdf5-1.10.0-patch1.zip"

def InstallHDF5(context, force, buildArgs):
    with CurrentWorkingDirectory(DownloadURL(HDF5_URL, context, force)):
        if MacOS():
            PatchFile("config/cmake_ext_mod/ConfigureChecks.cmake",
                    [("if (ARCH_LENGTH GREATER 1)", "if (FALSE)")])
            if context.targetUniversal:
                PatchFile("config/cmake/H5pubconf.h.in",
                        [(" #define H5_SIZEOF_LONG_LONG 8",
                        " #define H5_SIZEOF_LONG_LONG 8\n" +
                        " #define H5_SIZEOF_LONG_DOUBLE 16")])
        RunCMake(context, force,
                 ['-DBUILD_TESTING=OFF',
                  '-DHDF5_BUILD_TOOLS=OFF',
                  '-DHDF5_BUILD_EXAMPLES=OFF'] + buildArgs)
                 
HDF5 = Dependency("HDF5", InstallHDF5, "include/hdf5.h")

############################################################
# Alembic

ALEMBIC_URL = "https://github.com/alembic/alembic/archive/refs/tags/1.8.5.zip"

def InstallAlembic(context, force, buildArgs):
    with CurrentWorkingDirectory(DownloadURL(ALEMBIC_URL, context, force)):
        cmakeOptions = ['-DUSE_BINARIES=OFF', '-DUSE_TESTS=OFF']
        if context.enableHDF5:
            # HDF5 requires the H5_BUILT_AS_DYNAMIC_LIB macro be defined if
            # it was built with CMake as a dynamic library.
            cmakeOptions += [
                '-DUSE_HDF5=ON',
                '-DHDF5_ROOT="{instDir}"'.format(instDir=context.instDir),
                '-DCMAKE_CXX_FLAGS="-D H5_BUILT_AS_DYNAMIC_LIB"']
        else:
           cmakeOptions += ['-DUSE_HDF5=OFF']
                 
        cmakeOptions += buildArgs

        RunCMake(context, force, cmakeOptions)

ALEMBIC = Dependency("Alembic", InstallAlembic, "include/Alembic/Abc/Base.h")

############################################################
# Draco

DRACO_URL = "https://github.com/google/draco/archive/refs/tags/1.3.6.zip"

def InstallDraco(context, force, buildArgs):
    with CurrentWorkingDirectory(DownloadURL(DRACO_URL, context, force)):
        cmakeOptions = [
            '-DBUILD_USD_PLUGIN=ON',
        ]
        cmakeOptions += buildArgs
        RunCMake(context, force, cmakeOptions)

DRACO = Dependency("Draco", InstallDraco, "include/draco/compression/decode.h")

############################################################
# MaterialX

MATERIALX_URL = "https://github.com/materialx/MaterialX/archive/v1.38.7.zip"

def InstallMaterialX(context, force, buildArgs):
    with CurrentWorkingDirectory(DownloadURL(MATERIALX_URL, context, force)):
        # MaterialX 1.38.7 fails to build on windows using VS2017 because of a
        # missing header include, following patch fixes the same. This patch
        # should be removed when underlying issue is resolved.
        # https://github.com/AcademySoftwareFoundation/MaterialX/issues/1401
        if IsVisualStudio2017OrGreater() and not IsVisualStudio2019OrGreater():
            PatchFile("source\\MaterialXGenMsl\\MslShaderGenerator.cpp",
                    [("#include <MaterialXGenMsl/MslShaderGenerator.h>",
                     "#include <cctype>\n" + 
                     "#include <MaterialXGenMsl/MslShaderGenerator.h>")])
        cmakeOptions = ['-DMATERIALX_BUILD_SHARED_LIBS=ON',
                        '-DMATERIALX_BUILD_TESTS=OFF'
        ]
        cmakeOptions += buildArgs
        RunCMake(context, force, cmakeOptions)

MATERIALX = Dependency("MaterialX", InstallMaterialX, "include/MaterialXCore/Library.h")

############################################################
# Embree
# For MacOS we use version 3.13.3 to include a fix from Intel
# to build on Apple Silicon.
if MacOS():
    EMBREE_URL = "https://github.com/embree/embree/archive/v3.13.3.zip"
else:
    EMBREE_URL = "https://github.com/embree/embree/archive/v3.2.2.zip"

def InstallEmbree(context, force, buildArgs):
    with CurrentWorkingDirectory(DownloadURL(EMBREE_URL, context, force)):
        extraArgs = [
            '-DTBB_ROOT={instDir}'.format(instDir=context.instDir),
            '-DEMBREE_TUTORIALS=OFF',
            '-DEMBREE_ISPC_SUPPORT=OFF'
        ]

        if MacOS() and context.targetUniversal:
            extraArgs += [
                '-DEMBREE_MAX_ISA=NEON',
                '-DEMBREE_ISA_NEON=ON']

        extraArgs += buildArgs

        RunCMake(context, force, extraArgs)

EMBREE = Dependency("Embree", InstallEmbree, "include/embree3/rtcore.h")                  

############################################################
# USD

def InstallUSD(context, force, buildArgs):
    with CurrentWorkingDirectory(context.usdSrcDir):
        extraArgs = []

        extraArgs.append('-DPXR_PREFER_SAFETY_OVER_SPEED={}'
                         .format('ON' if context.safetyFirst else 'OFF'))

        if context.buildPython:
            extraArgs.append('-DPXR_ENABLE_PYTHON_SUPPORT=ON')

            # Many people on Windows may not have Python libraries with debug
            # symbols (denoted by a '_d') installed. This is the common
            # case when a user installs Python from the official download
            # website. Therefore we can still let people decide to build USD
            # with the release version of Python if debugging into Python land
            # is not what they want which can be done by setting the debugPython
            # argument.
            if context.buildDebug and context.debugPython:
                extraArgs.append('-DPXR_USE_DEBUG_PYTHON=ON')
            else:
                extraArgs.append('-DPXR_USE_DEBUG_PYTHON=OFF')

            # CMake has trouble finding the executable, library, and include
            # directories when there are multiple versions of Python installed.
            # This can lead to crashes due to USD being linked against one
            # version of Python but running through some other Python
            # interpreter version. This primarily shows up on macOS, as it's
            # common to have a Python install that's separate from the one
            # included with the system.
            #
            # To avoid this, we try to determine these paths from Python
            # itself rather than rely on CMake's heuristics.
            pythonInfo = GetPythonInfo(context)
            if pythonInfo:
                extraArgs.append('-DPython3_EXECUTABLE="{pyExecPath}"'
                                 .format(pyExecPath=pythonInfo[0]))
                extraArgs.append('-DPython3_LIBRARY="{pyLibPath}"'
                                 .format(pyLibPath=pythonInfo[1]))
                extraArgs.append('-DPython3_INCLUDE_DIR="{pyIncPath}"'
                                 .format(pyIncPath=pythonInfo[2]))
        else:
            extraArgs.append('-DPXR_ENABLE_PYTHON_SUPPORT=OFF')

        if context.buildShared:
            extraArgs.append('-DBUILD_SHARED_LIBS=ON')
        elif context.buildMonolithic:
            extraArgs.append('-DPXR_BUILD_MONOLITHIC=ON')

        if context.buildDebug:
            extraArgs.append('-DTBB_USE_DEBUG_BUILD=ON')
        else:
            extraArgs.append('-DTBB_USE_DEBUG_BUILD=OFF')

        if context.buildDocs:
            extraArgs.append('-DPXR_BUILD_DOCUMENTATION=ON')
        else:
            extraArgs.append('-DPXR_BUILD_DOCUMENTATION=OFF')
    
        if context.buildTests:
            extraArgs.append('-DPXR_BUILD_TESTS=ON')
        else:
            extraArgs.append('-DPXR_BUILD_TESTS=OFF')

        if context.buildExamples:
            extraArgs.append('-DPXR_BUILD_EXAMPLES=ON')
        else:
            extraArgs.append('-DPXR_BUILD_EXAMPLES=OFF')

        if context.buildTutorials:
            extraArgs.append('-DPXR_BUILD_TUTORIALS=ON')
        else:
            extraArgs.append('-DPXR_BUILD_TUTORIALS=OFF')

        if context.buildTools:
            extraArgs.append('-DPXR_BUILD_USD_TOOLS=ON')
        else:
            extraArgs.append('-DPXR_BUILD_USD_TOOLS=OFF')
            
        if context.buildImaging:
            extraArgs.append('-DPXR_BUILD_IMAGING=ON')
            if context.enablePtex:
                extraArgs.append('-DPXR_ENABLE_PTEX_SUPPORT=ON')
            else:
                extraArgs.append('-DPXR_ENABLE_PTEX_SUPPORT=OFF')

            if context.enableOpenVDB:
                extraArgs.append('-DPXR_ENABLE_OPENVDB_SUPPORT=ON')
            else:
                extraArgs.append('-DPXR_ENABLE_OPENVDB_SUPPORT=OFF')

            if context.buildEmbree:
                extraArgs.append('-DPXR_BUILD_EMBREE_PLUGIN=ON')
            else:
                extraArgs.append('-DPXR_BUILD_EMBREE_PLUGIN=OFF')

            if context.buildPrman:
                if context.prmanLocation:
                    extraArgs.append('-DRENDERMAN_LOCATION="{location}"'
                                     .format(location=context.prmanLocation))
                extraArgs.append('-DPXR_BUILD_PRMAN_PLUGIN=ON')
            else:
                extraArgs.append('-DPXR_BUILD_PRMAN_PLUGIN=OFF')                
            
            if context.buildOIIO:
                extraArgs.append('-DPXR_BUILD_OPENIMAGEIO_PLUGIN=ON')
            else:
                extraArgs.append('-DPXR_BUILD_OPENIMAGEIO_PLUGIN=OFF')
                
            if context.buildOCIO:
                extraArgs.append('-DPXR_BUILD_OPENCOLORIO_PLUGIN=ON')
            else:
                extraArgs.append('-DPXR_BUILD_OPENCOLORIO_PLUGIN=OFF')

        else:
            extraArgs.append('-DPXR_BUILD_IMAGING=OFF')

        if context.buildUsdImaging:
            extraArgs.append('-DPXR_BUILD_USD_IMAGING=ON')
        else:
            extraArgs.append('-DPXR_BUILD_USD_IMAGING=OFF')

        if context.buildUsdview:
            extraArgs.append('-DPXR_BUILD_USDVIEW=ON')
        else:
            extraArgs.append('-DPXR_BUILD_USDVIEW=OFF')

        if context.buildAlembic:
            extraArgs.append('-DPXR_BUILD_ALEMBIC_PLUGIN=ON')
            if context.enableHDF5:
                extraArgs.append('-DPXR_ENABLE_HDF5_SUPPORT=ON')

                # CMAKE_PREFIX_PATH isn't sufficient for the FindHDF5 module 
                # to find the HDF5 we've built, so provide an extra hint.
                extraArgs.append('-DHDF5_ROOT="{instDir}"'
                                 .format(instDir=context.instDir))
            else:
                extraArgs.append('-DPXR_ENABLE_HDF5_SUPPORT=OFF')
        else:
            extraArgs.append('-DPXR_BUILD_ALEMBIC_PLUGIN=OFF')

        if context.buildDraco:
            extraArgs.append('-DPXR_BUILD_DRACO_PLUGIN=ON')
            draco_root = (context.dracoLocation
                          if context.dracoLocation else context.instDir)
            extraArgs.append('-DDRACO_ROOT="{}"'.format(draco_root))
        else:
            extraArgs.append('-DPXR_BUILD_DRACO_PLUGIN=OFF')

        if context.buildMaterialX:
            extraArgs.append('-DPXR_ENABLE_MATERIALX_SUPPORT=ON')
        else:
            extraArgs.append('-DPXR_ENABLE_MATERIALX_SUPPORT=OFF')

        if context.buildPythonDocs:
            extraArgs.append('-DPXR_BUILD_PYTHON_DOCUMENTATION=ON')
        else:
            extraArgs.append('-DPXR_BUILD_PYTHON_DOCUMENTATION=OFF')

        if Windows():
            # Increase the precompiled header buffer limit.
            extraArgs.append('-DCMAKE_CXX_FLAGS="/Zm150"')

        # Make sure to use boost installed by the build script and not any
        # system installed boost
        extraArgs.append('-DBoost_NO_BOOST_CMAKE=On')
        extraArgs.append('-DBoost_NO_SYSTEM_PATHS=True')
        extraArgs += buildArgs

        RunCMake(context, force, extraArgs)

USD = Dependency("USD", InstallUSD, "include/pxr/pxr.h")

############################################################
# Install script

programDescription = """\
Installation Script for USD

Builds and installs USD and 3rd-party dependencies to specified location.

- Libraries:
The following is a list of libraries that this script will download and build
as needed. These names can be used to identify libraries for various script
options, like --force or --build-args.

{libraryList}

- Downloading Libraries:
If curl or powershell (on Windows) are installed and located in PATH, they
will be used to download dependencies. Otherwise, a built-in downloader will 
be used.

- Specifying Custom Build Arguments:
Users may specify custom build arguments for libraries using the --build-args
option. This values for this option must take the form <library name>,<option>. 
For example:

%(prog)s --build-args boost,cxxflags=... USD,-DPXR_STRICT_BUILD_MODE=ON ...
%(prog)s --build-args USD,"-DPXR_STRICT_BUILD_MODE=ON -DPXR_HEADLESS_TEST_MODE=ON" ...

These arguments will be passed directly to the build system for the specified 
library. Multiple quotes may be needed to ensure arguments are passed on 
exactly as desired. Users must ensure these arguments are suitable for the
specified library and do not conflict with other options, otherwise build 
errors may occur.

- Python Versions and DCC Plugins:
Some DCCs may ship with and run using their own version of Python. In that case,
it is important that USD and the plugins for that DCC are built using the DCC's
version of Python and not the system version. This can be done by running
%(prog)s using the DCC's version of Python.

If %(prog)s does not automatically detect the necessary information, the flag
--build-python-info can be used to explicitly pass in the Python that you want
USD to use to build the Python bindings with. This flag takes 4 arguments: 
Python executable, Python include directory Python library and Python version.

Note that this is primarily an issue on MacOS, where a DCC's version of Python
is likely to conflict with the version provided by the system.

- C++11 ABI Compatibility:
On Linux, the --use-cxx11-abi parameter can be used to specify whether to use
the C++11 ABI for libstdc++ when building USD and any dependencies. The value
given to this parameter will be used to define _GLIBCXX_USE_CXX11_ABI for
all builds.

If this parameter is not specified, the compiler's default ABI will be used.

For more details see:
https://gcc.gnu.org/onlinedocs/libstdc++/manual/using_dual_abi.html
""".format(
    libraryList=" ".join(sorted([d.name for d in AllDependencies])))

parser = argparse.ArgumentParser(
    formatter_class=argparse.RawDescriptionHelpFormatter,
    description=programDescription)

parser.add_argument("install_dir", type=str, 
                    help="Directory where USD will be installed")
parser.add_argument("-n", "--dry_run", dest="dry_run", action="store_true",
                    help="Only summarize what would happen")
                    
group = parser.add_mutually_exclusive_group()
group.add_argument("-v", "--verbose", action="count", default=1,
                   dest="verbosity",
                   help="Increase verbosity level (1-3)")
group.add_argument("-q", "--quiet", action="store_const", const=0,
                   dest="verbosity",
                   help="Suppress all output except for error messages")

group = parser.add_argument_group(title="Build Options")
group.add_argument("-j", "--jobs", type=int, default=GetCPUCount(),
                   help=("Number of build jobs to run in parallel. "
                         "(default: # of processors [{0}])"
                         .format(GetCPUCount())))
group.add_argument("--build", type=str,
                   help=("Build directory for USD and 3rd-party dependencies " 
                         "(default: <install_dir>/build)"))

BUILD_DEBUG = "debug"
BUILD_RELEASE = "release"
BUILD_RELWITHDEBUG = "relwithdebuginfo"
group.add_argument("--build-variant", default=BUILD_RELEASE,
                   choices=[BUILD_DEBUG, BUILD_RELEASE, BUILD_RELWITHDEBUG],
                   help=("Build variant for USD and 3rd-party dependencies. "
                         "(default: {})".format(BUILD_RELEASE)))

if MacOS():
    group.add_argument("--build-target",
                       default=apple_utils.GetBuildTargetDefault(),
                       choices=apple_utils.GetBuildTargets(),
                       help=("Build target for macOS cross compilation. "
                             "(default: {})".format(
                                apple_utils.GetBuildTargetDefault())))

group.add_argument("--build-args", type=str, nargs="*", default=[],
                   help=("Custom arguments to pass to build system when "
                         "building libraries (see docs above)"))
group.add_argument("--cmake-build-args", type=str,
                   help=("Custom arguments to pass to all builds that use "
                         "cmake; a single string, similar to the args passed "
                         "for a single dependency in --build-args"))
group.add_argument("--build-python-info", type=str, nargs=4, default=[],
                   metavar=('PYTHON_EXECUTABLE', 'PYTHON_INCLUDE_DIR', 
                            'PYTHON_LIBRARY', 'PYTHON_VERSION'),
                   help=("Specify a custom python to use during build"))
group.add_argument("--force", type=str, action="append", dest="force_build",
                   default=[],
                   help=("Force download and build of specified library "
                         "(see docs above)"))
group.add_argument("--force-all", action="store_true",
                   help="Force download and build of all libraries")
group.add_argument("--generator", type=str,
                   help=("CMake generator to use when building libraries with "
                         "cmake"))
group.add_argument("--toolset", type=str,
                   help=("CMake toolset to use when building libraries with "
                         "cmake"))
if MacOS():
    codesignDefault = True if apple_utils.IsHostArm() else False
    group.add_argument("--codesign", dest="macos_codesign",
                       default=codesignDefault, action="store_true",
                       help=("Enable code signing for macOS builds "
                             "(defaults to enabled on Apple Silicon)"))

if Linux():
    group.add_argument("--use-cxx11-abi", type=int, choices=[0, 1],
                       help=("Use C++11 ABI for libstdc++. (see docs above)"))

group = parser.add_argument_group(title="3rd Party Dependency Build Options")
group.add_argument("--src", type=str,
                   help=("Directory where dependencies will be downloaded "
                         "(default: <install_dir>/src)"))
group.add_argument("--inst", type=str,
                   help=("Directory where dependencies will be installed "
                         "(default: <install_dir>)"))

group = parser.add_argument_group(title="USD Options")

(SHARED_LIBS, MONOLITHIC_LIB) = (0, 1)
subgroup = group.add_mutually_exclusive_group()
subgroup.add_argument("--build-shared", dest="build_type",
                      action="store_const", const=SHARED_LIBS, 
                      default=SHARED_LIBS,
                      help="Build individual shared libraries (default)")
subgroup.add_argument("--build-monolithic", dest="build_type",
                      action="store_const", const=MONOLITHIC_LIB,
                      help="Build a single monolithic shared library")

subgroup = group.add_mutually_exclusive_group()
subgroup.add_argument("--tests", dest="build_tests", action="store_true",
                      default=False, help="Build unit tests")
subgroup.add_argument("--no-tests", dest="build_tests", action="store_false",
                      help="Do not build unit tests (default)")
subgroup = group.add_mutually_exclusive_group()
subgroup.add_argument("--examples", dest="build_examples", action="store_true",
                      default=True, help="Build examples (default)")
subgroup.add_argument("--no-examples", dest="build_examples", action="store_false",
                      help="Do not build examples")
subgroup = group.add_mutually_exclusive_group()
subgroup.add_argument("--tutorials", dest="build_tutorials", action="store_true",
                      default=True, help="Build tutorials (default)")
subgroup.add_argument("--no-tutorials", dest="build_tutorials", action="store_false",
                      help="Do not build tutorials")
subgroup = group.add_mutually_exclusive_group()
subgroup.add_argument("--tools", dest="build_tools", action="store_true",
                     default=True, help="Build USD tools (default)")
subgroup.add_argument("--no-tools", dest="build_tools", action="store_false",
                      help="Do not build USD tools")
subgroup = group.add_mutually_exclusive_group()
subgroup.add_argument("--docs", dest="build_docs", action="store_true",
                      default=False, help="Build documentation")
subgroup.add_argument("--no-docs", dest="build_docs", action="store_false",
                      help="Do not build documentation (default)")
subgroup = group.add_mutually_exclusive_group()
subgroup.add_argument("--python-docs", dest="build_python_docs", action="store_true",
                      default=False, help="Build Python docs")
subgroup.add_argument("--no-python-docs", dest="build_python_docs", action="store_false",
                      help="Do not build Python documentation (default)")
subgroup = group.add_mutually_exclusive_group()
subgroup.add_argument("--python", dest="build_python", action="store_true",
                      default=True, help="Build python based components "
                                         "(default)")
subgroup.add_argument("--no-python", dest="build_python", action="store_false",
                      help="Do not build python based components")
subgroup = group.add_mutually_exclusive_group()
subgroup.add_argument("--prefer-safety-over-speed", dest="safety_first",
                      action="store_true", default=True, help=
                      "Enable extra safety checks (which may negatively "
                      "impact performance) against malformed input files "
                      "(default)")
subgroup.add_argument("--prefer-speed-over-safety", dest="safety_first",
                      action="store_false", help=
                      "Disable performance-impacting safety checks against "
                      "malformed input files")

subgroup = group.add_mutually_exclusive_group()
subgroup.add_argument("--debug-python", dest="debug_python", 
                      action="store_true", help=
                      "Define Boost Python Debug if your Python library "
                      "comes with Debugging symbols.")
subgroup.add_argument("--no-debug-python", dest="debug_python",
                      action="store_false", help=
                      "Don't define Boost Python Debug if your Python "
                      "library comes with Debugging symbols.")

(NO_IMAGING, IMAGING, USD_IMAGING) = (0, 1, 2)

group = parser.add_argument_group(title="Imaging and USD Imaging Options")
subgroup = group.add_mutually_exclusive_group()
subgroup.add_argument("--imaging", dest="build_imaging", 
                      action="store_const", const=IMAGING, default=USD_IMAGING,
                      help="Build imaging component")
subgroup.add_argument("--usd-imaging", dest="build_imaging", 
                      action="store_const", const=USD_IMAGING,
                      help="Build imaging and USD imaging components (default)")
subgroup.add_argument("--no-imaging", dest="build_imaging", 
                      action="store_const", const=NO_IMAGING,
                      help="Do not build imaging or USD imaging components")
subgroup = group.add_mutually_exclusive_group()
subgroup.add_argument("--ptex", dest="enable_ptex", action="store_true", 
                      default=False, 
                      help="Enable Ptex support in imaging")
subgroup.add_argument("--no-ptex", dest="enable_ptex", 
                      action="store_false",
                      help="Disable Ptex support in imaging (default)")
subgroup = group.add_mutually_exclusive_group()
subgroup.add_argument("--openvdb", dest="enable_openvdb", action="store_true", 
                      default=False, 
                      help="Enable OpenVDB support in imaging")
subgroup.add_argument("--no-openvdb", dest="enable_openvdb", 
                      action="store_false",
                      help="Disable OpenVDB support in imaging (default)")
subgroup = group.add_mutually_exclusive_group()
subgroup.add_argument("--onetbb", dest="enable_onetbb", action="store_true", 
                      default=False, 
                      help="Use new oneAPI TBB version")
subgroup.add_argument("--no-onetbb", dest="enable_onetbb", 
                      action="store_false",
                      help="Use old TBB version (default)")
subgroup = group.add_mutually_exclusive_group()
subgroup.add_argument("--usdview", dest="build_usdview",
                      action="store_true", default=True,
                      help="Build usdview (default)")
subgroup.add_argument("--no-usdview", dest="build_usdview",
                      action="store_false", 
                      help="Do not build usdview")

group = parser.add_argument_group(title="Imaging Plugin Options")
subgroup = group.add_mutually_exclusive_group()
subgroup.add_argument("--embree", dest="build_embree", action="store_true",
                      default=False,
                      help="Build Embree sample imaging plugin")
subgroup.add_argument("--no-embree", dest="build_embree", action="store_false",
                      help="Do not build Embree sample imaging plugin (default)")
subgroup = group.add_mutually_exclusive_group()
subgroup.add_argument("--prman", dest="build_prman", action="store_true",
                      default=False,
                      help="Build Pixar's RenderMan imaging plugin")
subgroup.add_argument("--no-prman", dest="build_prman", action="store_false",
                      help="Do not build Pixar's RenderMan imaging plugin (default)")
group.add_argument("--prman-location", type=str,
                   help="Directory where Pixar's RenderMan is installed.")
subgroup = group.add_mutually_exclusive_group()
subgroup.add_argument("--openimageio", dest="build_oiio", action="store_true", 
                      default=False,
                      help="Build OpenImageIO plugin for USD")
subgroup.add_argument("--no-openimageio", dest="build_oiio", action="store_false",
                      help="Do not build OpenImageIO plugin for USD (default)")
subgroup = group.add_mutually_exclusive_group()
subgroup.add_argument("--opencolorio", dest="build_ocio", action="store_true", 
                      default=False,
                      help="Build OpenColorIO plugin for USD")
subgroup.add_argument("--no-opencolorio", dest="build_ocio", action="store_false",
                      help="Do not build OpenColorIO plugin for USD (default)")

group = parser.add_argument_group(title="Alembic Plugin Options")
subgroup = group.add_mutually_exclusive_group()
subgroup.add_argument("--alembic", dest="build_alembic", action="store_true", 
                      default=False,
                      help="Build Alembic plugin for USD")
subgroup.add_argument("--no-alembic", dest="build_alembic", action="store_false",
                      help="Do not build Alembic plugin for USD (default)")
subgroup = group.add_mutually_exclusive_group()
subgroup.add_argument("--hdf5", dest="enable_hdf5", action="store_true", 
                      default=False,
                      help="Enable HDF5 support in the Alembic plugin")
subgroup.add_argument("--no-hdf5", dest="enable_hdf5", action="store_false",
                      help="Disable HDF5 support in the Alembic plugin (default)")

group = parser.add_argument_group(title="Draco Plugin Options")
subgroup = group.add_mutually_exclusive_group()
subgroup.add_argument("--draco", dest="build_draco", action="store_true", 
                      default=False,
                      help="Build Draco plugin for USD")
subgroup.add_argument("--no-draco", dest="build_draco", action="store_false",
                      help="Do not build Draco plugin for USD (default)")
group.add_argument("--draco-location", type=str,
                   help="Directory where Draco is installed.")

group = parser.add_argument_group(title="MaterialX Options")
subgroup = group.add_mutually_exclusive_group()
subgroup.add_argument("--materialx", dest="build_materialx", action="store_true", 
                      default=True,
                      help="Enable MaterialX support (default)")
subgroup.add_argument("--no-materialx", dest="build_materialx", action="store_false",
                      help="Disable MaterialX support")

args = parser.parse_args()

class InstallContext:
    def __init__(self, args):
        # Assume the USD source directory is in the parent directory
        self.usdSrcDir = os.path.normpath(
            os.path.join(os.path.abspath(os.path.dirname(__file__)), ".."))

        # Directory where USD will be installed
        self.usdInstDir = os.path.abspath(args.install_dir)

        # Directory where dependencies will be installed
        self.instDir = (os.path.abspath(args.inst) if args.inst 
                        else self.usdInstDir)

        # Directory where dependencies will be downloaded and extracted
        self.srcDir = (os.path.abspath(args.src) if args.src
                       else os.path.join(self.usdInstDir, "src"))
        
        # Directory where USD and dependencies will be built
        self.buildDir = (os.path.abspath(args.build) if args.build
                         else os.path.join(self.usdInstDir, "build"))

        # Determine which downloader to use.  The reason we don't simply
        # use urllib2 all the time is that some older versions of Python
        # don't support TLS v1.2, which is required for downloading some
        # dependencies.
        if which("curl"):
            self.downloader = DownloadFileWithCurl
            self.downloaderName = "curl"
        elif Windows() and which("powershell"):
            self.downloader = DownloadFileWithPowershell
            self.downloaderName = "powershell"
        else:
            self.downloader = DownloadFileWithUrllib
            self.downloaderName = "built-in"

        # CMake generator and toolset
        self.cmakeGenerator = args.generator
        self.cmakeToolset = args.toolset
        self.cmakeBuildArgs = args.cmake_build_args

        # Number of jobs
        self.numJobs = args.jobs
        if self.numJobs <= 0:
            raise ValueError("Number of jobs must be greater than 0")

        # Build arguments
        self.buildArgs = dict()
        for a in args.build_args:
            (depName, _, arg) = a.partition(",")
            if not depName or not arg:
                raise ValueError("Invalid argument for --build-args: {}"
                                 .format(a))
            if depName.lower() not in AllDependenciesByName:
                raise ValueError("Invalid library for --build-args: {}"
                                 .format(depName))

            self.buildArgs.setdefault(depName.lower(), []).append(arg)

        # Build python info
        self.build_python_info = dict()
        if args.build_python_info:
            self.build_python_info['PYTHON_EXECUTABLE'] = args.build_python_info[0]
            self.build_python_info['PYTHON_INCLUDE_DIR'] = args.build_python_info[1]
            self.build_python_info['PYTHON_LIBRARY'] = args.build_python_info[2]
            self.build_python_info['PYTHON_VERSION'] = args.build_python_info[3]

        # Build type
        self.buildDebug = (args.build_variant == BUILD_DEBUG)
        self.buildRelease = (args.build_variant == BUILD_RELEASE)
        self.buildRelWithDebug = (args.build_variant == BUILD_RELWITHDEBUG)

        self.debugPython = args.debug_python

        self.buildShared = (args.build_type == SHARED_LIBS)
        self.buildMonolithic = (args.build_type == MONOLITHIC_LIB)

        # Build target and code signing
        if MacOS():
            self.buildTarget = args.build_target
            apple_utils.SetTarget(self, self.buildTarget)

            self.macOSCodesign = \
                (args.macos_codesign if hasattr(args, "macos_codesign")
                 else False)
        else:
            self.buildTarget = ""

        self.useCXX11ABI = \
            (args.use_cxx11_abi if hasattr(args, "use_cxx11_abi") else None)
        self.safetyFirst = args.safety_first

        # Dependencies that are forced to be built
        self.forceBuildAll = args.force_all
        self.forceBuild = [dep.lower() for dep in args.force_build]

        # Optional components
        self.buildTests = args.build_tests
        self.buildDocs = args.build_docs
        self.buildPython = args.build_python
        self.buildExamples = args.build_examples
        self.buildTutorials = args.build_tutorials
        self.buildTools = args.build_tools

        # - TBB
        self.tbbVersion = "2021" if args.enable_onetbb else "2019"

        # - Imaging
        self.buildImaging = (args.build_imaging == IMAGING or
                             args.build_imaging == USD_IMAGING)
        self.enablePtex = self.buildImaging and args.enable_ptex
        self.enableOpenVDB = self.buildImaging and args.enable_openvdb

        # - USD Imaging
        self.buildUsdImaging = (args.build_imaging == USD_IMAGING)

        # - usdview
        self.buildUsdview = (self.buildUsdImaging and 
                             self.buildPython and 
                             args.build_usdview)

        # - Imaging plugins
        self.buildEmbree = self.buildImaging and args.build_embree
        self.buildPrman = self.buildImaging and args.build_prman
        self.prmanLocation = (os.path.abspath(args.prman_location)
                               if args.prman_location else None)                               
        self.buildOIIO = args.build_oiio or (self.buildUsdImaging
                                             and self.buildTests)
        self.buildOCIO = args.build_ocio

        # - Alembic Plugin
        self.buildAlembic = args.build_alembic
        self.enableHDF5 = self.buildAlembic and args.enable_hdf5

        # - Draco Plugin
        self.buildDraco = args.build_draco
        self.dracoLocation = (os.path.abspath(args.draco_location)
                                if args.draco_location else None)

        # - MaterialX Plugin
        self.buildMaterialX = args.build_materialx

        # - Python docs
        self.buildPythonDocs = args.build_python_docs        

    def GetBuildArguments(self, dep):
        return self.buildArgs.get(dep.name.lower(), [])
       
    def ForceBuildDependency(self, dep):
        # Never force building a Python dependency, since users are required
        # to build these dependencies themselves.
        if type(dep) is PythonDependency:
            return False
        return self.forceBuildAll or dep.name.lower() in self.forceBuild

try:
    context = InstallContext(args)
except Exception as e:
    PrintError(str(e))
    sys.exit(1)

verbosity = args.verbosity

# Augment PATH on Windows so that 3rd-party dependencies can find libraries
# they depend on. In particular, this is needed for building IlmBase/OpenEXR.
extraPaths = []
extraPythonPaths = []
if Windows():
    extraPaths.append(os.path.join(context.instDir, "lib"))
    extraPaths.append(os.path.join(context.instDir, "bin"))

if extraPaths:
    paths = os.environ.get('PATH', '').split(os.pathsep) + extraPaths
    os.environ['PATH'] = os.pathsep.join(paths)

if extraPythonPaths:
    paths = os.environ.get('PYTHONPATH', '').split(os.pathsep) + extraPythonPaths
    os.environ['PYTHONPATH'] = os.pathsep.join(paths)

# Determine list of dependencies that are required based on options
# user has selected.
requiredDependencies = [ZLIB, BOOST, TBB]

if context.buildAlembic:
    if context.enableHDF5:
        requiredDependencies += [HDF5]
    requiredDependencies += [OPENEXR, ALEMBIC]

if context.buildDraco:
    requiredDependencies += [DRACO]

if context.buildMaterialX:
    requiredDependencies += [MATERIALX]

if context.buildImaging:
    if context.enablePtex:
        requiredDependencies += [PTEX]

    requiredDependencies += [OPENSUBDIV]

    if context.enableOpenVDB:
        requiredDependencies += [BLOSC, BOOST, OPENEXR, OPENVDB, TBB]
    
    if context.buildOIIO:
        requiredDependencies += [BOOST, JPEG, TIFF, PNG, OPENEXR, OPENIMAGEIO]

    if context.buildOCIO:
        requiredDependencies += [OPENCOLORIO]

    if context.buildEmbree:
        requiredDependencies += [TBB, EMBREE]
                             
if context.buildUsdview:
    requiredDependencies += [PYOPENGL, PYSIDE]

# Assume zlib already exists on Linux platforms and don't build
# our own. This avoids potential issues where a host application
# loads an older version of zlib than the one we'd build and link
# our libraries against.
if Linux():
    requiredDependencies.remove(ZLIB)

# Error out if user is building monolithic library on windows with draco plugin
# enabled. This currently results in missing symbols.
if context.buildDraco and context.buildMonolithic and Windows():
    PrintError("Draco plugin can not be enabled for monolithic build on Windows")
    sys.exit(1)

# Error out if user explicitly specified building usdview without required
# components. Otherwise, usdview will be silently disabled. This lets users
# specify "--no-python" without explicitly having to specify "--no-usdview",
# for instance.
if "--usdview" in sys.argv:
    if not context.buildUsdImaging:
        PrintError("Cannot build usdview when usdImaging is disabled.")
        sys.exit(1)
    if not context.buildPython:
        PrintError("Cannot build usdview when Python support is disabled.")
        sys.exit(1)

dependenciesToBuild = []
for dep in requiredDependencies:
    if context.ForceBuildDependency(dep) or not dep.Exists(context):
        if dep not in dependenciesToBuild:
            dependenciesToBuild.append(dep)

# Verify toolchain needed to build required dependencies
if (not which("g++") and
    not which("clang") and
    not GetXcodeDeveloperDirectory() and
    not GetVisualStudioCompilerAndVersion()):
    PrintError("C++ compiler not found -- please install a compiler")
    sys.exit(1)

# Error out if a 64bit version of python interpreter is not being used
isPython64Bit = (ctypes.sizeof(ctypes.c_voidp) == 8)
if not isPython64Bit:
    PrintError("64bit python not found -- please install it and adjust your"
               "PATH")
    sys.exit(1)

if which("cmake"):
    # Check cmake minimum version requirements
    pyInfo = GetPythonInfo(context)
    pyVer = (int(pyInfo[3].split('.')[0]), int(pyInfo[3].split('.')[1]))
    if context.buildPython and pyVer >= (3, 10):
        # Python 3.10 is not supported prior to 3.24
        cmake_required_version = (3, 24)
    elif IsVisualStudio2022OrGreater():
        # Visual Studio 2022 is not supported prior to 3.24
        cmake_required_version = (3, 24)
    elif Windows():
        # Visual Studio 2017 and 2019 are verified to work correctly with 3.14
        cmake_required_version = (3, 14)
    elif MacOS():
        # Apple Silicon is not supported prior to 3.19
        cmake_required_version = (3, 19)
    else:
        # Linux, and vfx platform CY2020, are verified to work correctly with 3.14
        cmake_required_version = (3, 14)

    cmake_version = GetCMakeVersion()
    if not cmake_version:
        PrintError("Failed to determine CMake version")
        sys.exit(1)

    if cmake_version < cmake_required_version:
        def _JoinVersion(v):
            return ".".join(str(n) for n in v)
        PrintError("CMake version {req} or later required to build USD, "
                   "but version found was {found}".format(
                       req=_JoinVersion(cmake_required_version),
                       found=_JoinVersion(cmake_version)))
        sys.exit(1)
else:
    PrintError("CMake not found -- please install it and adjust your PATH")
    sys.exit(1)

if context.buildDocs:
    if not which("doxygen"):
        PrintError("doxygen not found -- please install it and adjust your PATH")
        sys.exit(1)
        
    if not which("dot"):
        PrintError("dot not found -- please install graphviz and adjust your "
                   "PATH")
        sys.exit(1)

# Require having built both Python support and Doxygen docs before we can 
# build Python docs
if context.buildPythonDocs:
    if not context.buildDocs:
        PrintError("Cannot build Python docs when doxygen docs are disabled.")
        sys.exit(1)
    if not context.buildPython:
        PrintError("Cannot build Python docs when Python support is disabled.")
        sys.exit(1)        

if PYSIDE in requiredDependencies:
    # Special case - we are given the PYSIDEUICBINARY as cmake arg.
    usdBuildArgs = context.GetBuildArguments(USD)
    given_pysideUic = 'PYSIDEUICBINARY' in " ".join(usdBuildArgs)

    # The USD build will skip building usdview if pyside6-uic or pyside2-uic is
    # not found, so check for it here to avoid confusing users. This list of 
    # PySide executable names comes from cmake/modules/FindPySide.cmake
    pyside6Uic = ["pyside6-uic"]
    found_pyside6Uic = any([which(p) for p in pyside6Uic])
    pyside2Uic = ["pyside2-uic"]
    found_pyside2Uic = any([which(p) for p in pyside2Uic])
    if not given_pysideUic and not found_pyside2Uic and not found_pyside6Uic:
        PrintError("uic not found -- please install PySide2 or PySide6 and"
                   " adjust your PATH. (Note that this program may be"
                   " named {0} depending on your platform)"
                   .format(" or ".join(set(pyside2Uic+pyside6Uic))))
        sys.exit(1)

# Summarize
summaryMsg = """
Building with settings:
  USD source directory          {usdSrcDir}
  USD install directory         {usdInstDir}
  3rd-party source directory    {srcDir}
  3rd-party install directory   {instDir}
  Build directory               {buildDir}
  CMake generator               {cmakeGenerator}
  CMake toolset                 {cmakeToolset}
  Downloader                    {downloader}

  Building                      {buildType}
""" 

if context.useCXX11ABI is not None:
    summaryMsg += """\
    Use C++11 ABI               {useCXX11ABI}
"""

summaryMsg += """\
    Variant                     {buildVariant}
    Target                      {buildTarget}
    Imaging                     {buildImaging}
      Ptex support:             {enablePtex}
      OpenVDB support:          {enableOpenVDB}
      OpenImageIO support:      {buildOIIO} 
      OpenColorIO support:      {buildOCIO} 
      PRMan support:            {buildPrman}
    UsdImaging                  {buildUsdImaging}
      usdview:                  {buildUsdview}
    Python support              {buildPython}
      Python Debug:             {debugPython}
      Python docs:              {buildPythonDocs}
    TBB version:                {tbbVersion}
    Documentation               {buildDocs}
    Tests                       {buildTests}
    Examples                    {buildExamples}
    Tutorials                   {buildTutorials}
    Tools                       {buildTools}
    Alembic Plugin              {buildAlembic}
      HDF5 support:             {enableHDF5}
    Draco Plugin                {buildDraco}
    MaterialX Plugin            {buildMaterialX}

  Dependencies                  {dependencies}"""

if context.buildArgs:
    summaryMsg += """
  Build arguments               {buildArgs}"""

def FormatBuildArguments(buildArgs):
    s = ""
    for depName in sorted(buildArgs.keys()):
        args = buildArgs[depName]
        s += """
                                {name}: {args}""".format(
            name=AllDependenciesByName[depName].name,
            args=" ".join(args))
    return s.lstrip()

summaryMsg = summaryMsg.format(
    usdSrcDir=context.usdSrcDir,
    usdInstDir=context.usdInstDir,
    srcDir=context.srcDir,
    buildDir=context.buildDir,
    instDir=context.instDir,
    cmakeGenerator=("Default" if not context.cmakeGenerator
                    else context.cmakeGenerator),
    cmakeToolset=("Default" if not context.cmakeToolset
                  else context.cmakeToolset),
    downloader=(context.downloaderName),
    dependencies=("None" if not dependenciesToBuild else 
                  ", ".join([d.name for d in dependenciesToBuild])),
    buildArgs=FormatBuildArguments(context.buildArgs),
    useCXX11ABI=("On" if context.useCXX11ABI else "Off"),
    buildType=("Shared libraries" if context.buildShared
               else "Monolithic shared library" if context.buildMonolithic
               else ""),
    buildVariant=("Release" if context.buildRelease
                  else "Debug" if context.buildDebug
                  else "Release w/ Debug Info" if context.buildRelWithDebug
                  else ""),
    buildTarget=(apple_utils.GetTargetName(context) if context.buildTarget
                 else ""),
    buildImaging=("On" if context.buildImaging else "Off"),
    enablePtex=("On" if context.enablePtex else "Off"),
    enableOpenVDB=("On" if context.enableOpenVDB else "Off"),
    buildOIIO=("On" if context.buildOIIO else "Off"),
    buildOCIO=("On" if context.buildOCIO else "Off"),
    buildPrman=("On" if context.buildPrman else "Off"),
    buildUsdImaging=("On" if context.buildUsdImaging else "Off"),
    buildUsdview=("On" if context.buildUsdview else "Off"),
    buildPython=("On" if context.buildPython else "Off"),
    debugPython=("On" if context.debugPython else "Off"),
    buildPythonDocs=("On" if context.buildPythonDocs else "Off"),
    tbbVersion=context.tbbVersion,
    buildDocs=("On" if context.buildDocs else "Off"),
    buildTests=("On" if context.buildTests else "Off"),
    buildExamples=("On" if context.buildExamples else "Off"),
    buildTutorials=("On" if context.buildTutorials else "Off"),
    buildTools=("On" if context.buildTools else "Off"),
    buildAlembic=("On" if context.buildAlembic else "Off"),
    buildDraco=("On" if context.buildDraco else "Off"),
    buildMaterialX=("On" if context.buildMaterialX else "Off"),
    enableHDF5=("On" if context.enableHDF5 else "Off"))

Print(summaryMsg)

if args.dry_run:
    sys.exit(0)

# Scan for any dependencies that the user is required to install themselves
# and print those instructions first.
pythonDependencies = \
    [dep for dep in dependenciesToBuild if type(dep) is PythonDependency]
if pythonDependencies:
    for dep in pythonDependencies:
        Print(dep.getInstructions())
    sys.exit(1)

# Ensure directory structure is created and is writable.
for dir in [context.usdInstDir, context.instDir, context.srcDir, 
            context.buildDir]:
    try:
        if os.path.isdir(dir):
            testFile = os.path.join(dir, "canwrite")
            open(testFile, "w").close()
            os.remove(testFile)
        else:
            os.makedirs(dir)
    except Exception as e:
        PrintError("Could not write to directory {dir}. Change permissions "
                   "or choose a different location to install to."
                   .format(dir=dir))
        sys.exit(1)

try:
    # Download and install 3rd-party dependencies, followed by USD.
    for dep in dependenciesToBuild + [USD]:
        PrintStatus("Installing {dep}...".format(dep=dep.name))
        dep.installer(context, 
                      buildArgs=context.GetBuildArguments(dep),
                      force=context.ForceBuildDependency(dep))
except Exception as e:
    PrintError(str(e))
    sys.exit(1)

# Done. Print out a final status message.
requiredInPythonPath = set([
    os.path.join(context.usdInstDir, "lib", "python")
])
requiredInPythonPath.update(extraPythonPaths)

requiredInPath = set([
    os.path.join(context.usdInstDir, "bin")
])
requiredInPath.update(extraPaths)

if Windows():
    requiredInPath.update([
        os.path.join(context.usdInstDir, "lib"),
        os.path.join(context.instDir, "bin"),
        os.path.join(context.instDir, "lib")
    ])

if MacOS():
    if context.macOSCodesign:
        apple_utils.Codesign(context.usdInstDir, verbosity > 1)

Print("""
Success! To use USD, please ensure that you have:""")

if context.buildPython:
    Print("""
    The following in your PYTHONPATH environment variable:
    {requiredInPythonPath}""".format(
        requiredInPythonPath="\n    ".join(sorted(requiredInPythonPath))))

Print("""
    The following in your PATH environment variable:
    {requiredInPath}
""".format(requiredInPath="\n    ".join(sorted(requiredInPath))))
    
if context.buildPrman:
    Print("See documentation at http://openusd.org/docs/RenderMan-USD-Imaging-Plugin.html "
          "for setting up the RenderMan plugin.\n")<|MERGE_RESOLUTION|>--- conflicted
+++ resolved
@@ -1201,28 +1201,22 @@
 ############################################################
 # OpenVDB
 
-<<<<<<< HEAD
-OPENVDB_7_URL = "https://github.com/AcademySoftwareFoundation/openvdb/archive/refs/tags/v7.1.0.zip"
+OPENVDB_URL = "https://github.com/AcademySoftwareFoundation/openvdb/archive/refs/tags/v9.1.0.zip"
+OPENVDB_8_URL = "https://github.com/AcademySoftwareFoundation/openvdb/archive/refs/tags/v8.2.0.zip"
 OPENVDB_10_URL = "https://github.com/AcademySoftwareFoundation/openvdb/archive/refs/tags/v10.0.1.zip"
-
-def InstallOpenVDB(context, force, buildArgs):
-    # oneTBB requires new OpenVDB
-    openvdb_url = OPENVDB_10_URL if context.tbbVersion == "2021" else OPENVDB_7_URL
-=======
-OPENVDB_URL = "https://github.com/AcademySoftwareFoundation/openvdb/archive/refs/tags/v9.1.0.zip"
-
-# OpenVDB v9.1.0 requires TBB 2019.0 or above, but this script installs
-# TBB 2018 on macOS Intel systems for reasons documented above. So we
-# keep OpenVDB at the version specified for the VFX Reference Platform
-# CY2021, which is the last version that supported 2018.
-OPENVDB_INTEL_URL = "https://github.com/AcademySoftwareFoundation/openvdb/archive/refs/tags/v8.2.0.zip"
 
 def InstallOpenVDB(context, force, buildArgs):
     openvdb_url = OPENVDB_URL
-    if MacOS() and not apple_utils.IsTargetArm(context):
-        openvdb_url = OPENVDB_INTEL_URL
-
->>>>>>> c4501d22
+    # OpenVDB 10 is the first release to support oneTBB.
+    if context.tbbVersion == "2021":
+        openvdb_url = OPENVDB_10_URL
+    # OpenVDB v9.1.0 requires TBB 2019.0 or above, but this script installs
+    # TBB 2018 on macOS Intel systems for reasons documented above. So we
+    # keep OpenVDB at the version specified for the VFX Reference Platform
+    # CY2021, which is the last version that supported 2018.
+    elif MacOS() and not apple_utils.IsTargetArm(context):
+            openvdb_url = OPENVDB_8_URL
+
     with CurrentWorkingDirectory(DownloadURL(openvdb_url, context, force)):
         extraArgs = [
             '-DOPENVDB_BUILD_PYTHON_MODULE=OFF',
