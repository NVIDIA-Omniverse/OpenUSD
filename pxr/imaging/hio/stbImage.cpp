--- conflicted
+++ resolved
@@ -90,7 +90,7 @@
 
 protected:
     bool _OpenForReading(std::string const & filename, int subimage,
-                         int mip, SourceColorSpace sourceColorSpace,
+                         int mip, SourceColorSpace sourceColorSpace, 
                          bool suppressErrors) override;
     bool _OpenForWriting(std::string const & filename) override;
 
@@ -104,12 +104,12 @@
                         int const cropRight,
                         bool resizeNeeded,
                         StorageSpec const & storage);
-
+        
     std::string _filename;
     int _width;
     int _height;
     float _gamma;
-
+    
     HioType _outputType;
     int _nchannels;
 
@@ -138,13 +138,13 @@
             cropImageHeight > 0);
 }
 
-std::string
+std::string 
 Hio_StbImage::_GetFilenameExtension()
 {
     std::string fileExtension = ArGetResolver().GetExtension(_filename);
     //convert to lowercase
-    transform(fileExtension.begin(),
-              fileExtension.end(),
+    transform(fileExtension.begin(), 
+              fileExtension.end(), 
               fileExtension.begin(), ::tolower);
     return fileExtension;
 }
@@ -174,7 +174,7 @@
 /// cropLeft, and cropRight into storage.data.  If needed, we resize
 /// the incoming data to fit the dimensions defined in storage.  _width
 /// and _height are updated to match those in storage
-bool
+bool 
 Hio_StbImage::_CropAndResize(void const *sourceData, int const cropTop,
         int const cropBottom,
         int const cropLeft,
@@ -187,14 +187,14 @@
         return false;
     }
     const int bpp = GetBytesPerPixel();
-
+    
     const int cropWidth = _width - cropRight - cropLeft;
     const int cropHeight = _height - cropTop - cropBottom;
     const int croppedStrideLength = cropWidth * bpp;
 
-    const int strideLength = _width * bpp;
-
-
+    const int strideLength = _width * bpp; 
+
+    
     // set destination
     // if resizing is needed, then copy into temporary memory
     // otherwise, copy straight into storage.data
@@ -202,19 +202,19 @@
     std::unique_ptr<uint8_t[]>tempData;
 
     if (resizeNeeded) {
-        int croppedImageSize = croppedStrideLength * cropHeight;
+        int croppedImageSize = croppedStrideLength * cropHeight; 
         tempData.reset(new uint8_t[croppedImageSize]);
         croppedData = tempData.get();
     } else {
         croppedData = storage.data;
     }
-
+    
     for (int i = 0; i < cropHeight; i ++)
     {
-        unsigned char *src = (unsigned char*) sourceData +
-                             ((cropTop + i) * strideLength) +
+        unsigned char *src = (unsigned char*) sourceData + 
+                             ((cropTop + i) * strideLength) + 
                              (cropLeft * bpp);
-        unsigned char *dest = (unsigned char *) croppedData +
+        unsigned char *dest = (unsigned char *) croppedData + 
                               (i * croppedStrideLength);
 
         //memcpy 1 row of data
@@ -224,10 +224,10 @@
     if (resizeNeeded) {
         //resize and copy data into storage
         if (IsColorSpaceSRGB()) {
-            stbir_resize_uint8_srgb((unsigned char *) croppedData,
-                                    cropWidth, cropHeight,
+            stbir_resize_uint8_srgb((unsigned char *) croppedData, 
+                                    cropWidth, cropHeight, 
                                     croppedStrideLength,
-                                    (unsigned char *)storage.data,
+                                    (unsigned char *)storage.data, 
                                     storage.width,
                                     storage.height,
                                     storage.width * bpp,
@@ -235,21 +235,21 @@
         } else {
             if (_outputType == HioTypeFloat) {
                     stbir_resize_float_linear((float *) croppedData,
-                                              cropWidth, cropHeight,
-                                              croppedStrideLength,
-                                              (float *)storage.data,
-                                              storage.width,
-                                              storage.height,
-                                              storage.width * bpp,
+                                       cropWidth, cropHeight, 
+                                       croppedStrideLength,
+                                       (float *)storage.data, 
+                                       storage.width,
+                                       storage.height,
+                                       storage.width * bpp,
                                               (stbir_pixel_layout)_nchannels);
             } else {
                 stbir_resize_uint8_linear((unsigned char *) croppedData,
-                                          cropWidth, cropHeight,
-                                          croppedStrideLength,
-                                          (unsigned char *)storage.data,
-                                          storage.width,
-                                          storage.height,
-                                          storage.width * bpp,
+                                   cropWidth, cropHeight,
+                                   croppedStrideLength,
+                                   (unsigned char *)storage.data,
+                                   storage.width,
+                                   storage.height,
+                                   storage.width * bpp,
                                           (stbir_pixel_layout)_nchannels);
             }
         }
@@ -327,7 +327,7 @@
     }
 
     // Texture had no (recognized) gamma hint, make a reasonable guess
-    return ((_nchannels == 3 || _nchannels == 4) &&
+    return ((_nchannels == 3 || _nchannels == 4) && 
             _outputType == HioTypeUnsignedByte);
 }
 
@@ -357,7 +357,7 @@
 /* virtual */
 bool
 Hio_StbImage::_OpenForReading(std::string const & filename, int subimage,
-                              int mip, SourceColorSpace sourceColorSpace,
+                              int mip, SourceColorSpace sourceColorSpace, 
                               bool suppressErrors)
 {
     _filename = filename;
@@ -372,7 +372,7 @@
 
     std::shared_ptr<ArAsset> const asset = ArGetResolver().OpenAsset(
         ArResolvedPath(_filename));
-    if (!asset) {
+    if (!asset) { 
         return false;
     }
 
@@ -385,7 +385,7 @@
         reinterpret_cast<stbi_uc const*>(buffer.get()), asset->GetSize(),
         &_width, &_height, &_nchannels, &_gamma) &&
             subimage == 0 && mip == 0;
-
+    
     _format = HioGetFormat(_nchannels, _outputType, IsColorSpaceSRGB());
     return open;
 }
@@ -399,7 +399,7 @@
 
 /* virtual */
 /// Reads the image named _filename into storage.  If needed, the image is
-/// cropped and/or resized.  The _width and _height are updated to match
+/// cropped and/or resized.  The _width and _height are updated to match 
 /// storage.width and storage.height
 bool
 Hio_StbImage::ReadCropped(int const cropTop,
@@ -409,29 +409,24 @@
                           StorageSpec const & storage)
 {
     // read from file
-    // NOTE: stbi_load will always return image data as a contiguous block
-    //       of memory for every image format (i.e. image data is packed
+    // NOTE: stbi_load will always return image data as a contiguous block 
+    //       of memory for every image format (i.e. image data is packed 
     //       contiguously)
 
     //Read based on the storage type (8-bit, 16-bit, or float)
     void* imageData = NULL;
-
+  
     // Calling stbi_set_flip_vertically_on_load(...) is not thread-safe,
     // thus we explicitly call stbi__vertical_flip below - assuming
     // that no other client called stbi_set_flip_vertically_on_load(true).
-<<<<<<< HEAD
     
 #if defined(ARCH_OS_IPHONE)
-=======
-
-#if defined(ARCH_OS_IOS)
->>>>>>> 9316d4f8
     stbi_convert_iphone_png_to_rgb(true);
 #endif
 
     std::shared_ptr<ArAsset> const asset = ArGetResolver().OpenAsset(
         ArResolvedPath(_filename));
-    if (!asset)
+    if (!asset) 
     {
         TF_CODING_ERROR("Cannot open image %s for reading", _filename.c_str());
         return false;
@@ -467,7 +462,7 @@
         TF_CODING_ERROR("unable to get_pixels");
         return false;
     }
-
+   
     //// Crop Needed
     if (cropTop || cropBottom || cropLeft || cropRight)
     {
@@ -475,10 +470,10 @@
         const bool resizeNeeded =
             (_width - cropRight - cropLeft != storage.width ) ||
             (_height - cropTop - cropBottom != storage.height);
-
+        
         // copy (and potentially resize)
         // cropped region of imageData into storage.data
-        if (!_CropAndResize(imageData, cropTop, cropBottom, cropLeft, cropRight,
+        if (!_CropAndResize(imageData, cropTop, cropBottom, cropLeft, cropRight, 
               resizeNeeded, storage))
         {
             TF_CODING_ERROR("Unable to crop and resize");
@@ -490,18 +485,18 @@
     else
     {
         const int bpp = GetBytesPerPixel();
-        const int inputStrideInBytes = _width * bpp;
+        const int inputStrideInBytes = _width * bpp; 
         const bool resizeNeeded =
             _width!=storage.width || _height!=storage.height;
 
         if (resizeNeeded) {
             // XXX STB only has a sRGB resize for 8bit
             if (IsColorSpaceSRGB() && _outputType == HioTypeUnsignedByte) {
-                stbir_resize_uint8_srgb((unsigned char*)imageData,
-                                        _width,
-                                        _height,
+                stbir_resize_uint8_srgb((unsigned char*)imageData, 
+                                        _width, 
+                                        _height, 
                                         inputStrideInBytes,
-                                        (unsigned char *)storage.data,
+                                        (unsigned char *)storage.data, 
                                         storage.width,
                                         storage.height,
                                         storage.width * bpp,
@@ -509,23 +504,23 @@
             } else {
                 if (_outputType == HioTypeFloat) {
                     stbir_resize_float_linear((float *)imageData,
-                                              _width,
-                                              _height,
-                                              inputStrideInBytes,
-                                              (float *)storage.data,
-                                              storage.width,
-                                              storage.height,
-                                              storage.width * bpp,
+                                       _width, 
+                                       _height,
+                                       inputStrideInBytes,
+                                       (float *)storage.data,
+                                       storage.width,
+                                       storage.height,
+                                       storage.width * bpp,
                                               (stbir_pixel_layout)_nchannels);
                 } else {
                     stbir_resize_uint8_linear((unsigned char *)imageData,
-                                              _width,
-                                              _height,
-                                              inputStrideInBytes,
-                                              (unsigned char *)storage.data,
-                                              storage.width,
-                                              storage.height,
-                                              storage.width * bpp,
+                                       _width, 
+                                       _height,
+                                       inputStrideInBytes,
+                                       (unsigned char *)storage.data,
+                                       storage.width,
+                                       storage.height,
+                                       storage.width * bpp,
                                               (stbir_pixel_layout)_nchannels);
                 }
             }
@@ -597,7 +592,7 @@
     quantizedSpec.format = HioGetFormat(numChannels,
                                            HioTypeUnsignedByte,
                                            isSRGB);
-
+    
     return quantizedSpec;
 }
 
@@ -641,7 +636,7 @@
     StorageSpec const& storage = quantizedData ? quantizedSpec : storageIn;
 
     //set info to match storage
-    _GetInfoFromStorageSpec(storage);
+    _GetInfoFromStorageSpec(storage); 
 
     //Again, how to store metadata?
     //for (const std::pair<std::string, VtValue>& m : metadata) {
@@ -654,44 +649,44 @@
 
     // Read from storage.data and write pixel data to file
     int success = 0;
-
-    static const std::vector<std::string> jpgExtensions = {"jpg", "jpeg",
-                                                           "jpe", "jfif",
+   
+    static const std::vector<std::string> jpgExtensions = {"jpg", "jpeg", 
+                                                           "jpe", "jfif", 
                                                            "jfi", "jif"};
-    static const std::vector<std::string> tgaExtensions = {"tga", "icb",
-                                                           "vda", "vst"};
+    static const std::vector<std::string> tgaExtensions = {"tga", "icb", 
+                                                           "vda", "vst"}; 
     if (std::find(jpgExtensions.begin(), jpgExtensions.end(), fileExtension) !=
         jpgExtensions.end())
     {
-        success =
-            stbi_write_jpg(_filename.c_str(), _width, _height,
+        success = 
+            stbi_write_jpg(_filename.c_str(), _width, _height, 
                            _nchannels, storage.data, 100);
-    }
+    } 
     else if (fileExtension.compare("png") == 0)
     {
         //Assuming pixel data is packed consecutively in memory
         //Thus stride length = image width * bytes per pixel
-        success = stbi_write_png(_filename.c_str(), _width, _height,
-                                 _nchannels, storage.data,
+        success = stbi_write_png(_filename.c_str(), _width, _height, 
+                                 _nchannels, storage.data, 
                                  _width * GetBytesPerPixel());
-    }
+    } 
     else if (fileExtension.compare("bmp") == 0 ||
              fileExtension.compare("dib") == 0)
     {
-        success = stbi_write_bmp(_filename.c_str(), _width, _height,
+        success = stbi_write_bmp(_filename.c_str(), _width, _height, 
                                  _nchannels, storage.data);
-    }
-    else if (std::find(tgaExtensions.begin(), tgaExtensions.end(),
+    } 
+    else if (std::find(tgaExtensions.begin(), tgaExtensions.end(), 
              fileExtension) != tgaExtensions.end())
     {
-        success = stbi_write_tga(_filename.c_str(), _width, _height,
+        success = stbi_write_tga(_filename.c_str(), _width, _height, 
                                  _nchannels, storage.data);
-    }
+    } 
     else if (fileExtension.compare("hdr") == 0) {
-        success = stbi_write_hdr(_filename.c_str(), _width, _height,
+        success = stbi_write_hdr(_filename.c_str(), _width, _height, 
                                  _nchannels, (float *)storage.data);
     }
-
+    
     if (!success) {
         TF_RUNTIME_ERROR("Unable to write");
         return false;
