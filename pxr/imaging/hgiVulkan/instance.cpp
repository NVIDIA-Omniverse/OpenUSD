--- conflicted
+++ resolved
@@ -35,16 +35,42 @@
     return false;  
 }
 
+static
+std::vector<const char*>
+_RemoveUnsupportedInstanceExtensions(
+    const std::vector<const char*>& desiredExtensions)
+{
+    // Determine available instance extensions.
+    uint32_t numAvailableExtensions = 0u;
+    TF_VERIFY(vkEnumerateInstanceExtensionProperties(
+        nullptr, &numAvailableExtensions, nullptr) == VK_SUCCESS);
+    std::vector<VkExtensionProperties> availableExtensions;
+    availableExtensions.resize(numAvailableExtensions);
+    TF_VERIFY(vkEnumerateInstanceExtensionProperties(
+        nullptr, &numAvailableExtensions,
+        availableExtensions.data()) == VK_SUCCESS);
+
+    std::vector<const char*> extensions;
+
+    // Only add extensions to the list if they're available.
+    for (const auto& ext : desiredExtensions) {
+        if (std::find_if(availableExtensions.begin(), availableExtensions.end(),
+            [name = ext](const VkExtensionProperties& p) 
+            { return strcmp(p.extensionName, name) == 0; })
+                != availableExtensions.end()) {
+            extensions.push_back(ext);
+        }
+    }
+
+    return extensions;
+}
+
 HgiVulkanInstance::HgiVulkanInstance()
     : vkDebugMessenger(nullptr)
     , vkCreateDebugUtilsMessengerEXT(nullptr)
     , vkDestroyDebugUtilsMessengerEXT(nullptr)
     , _vkInstance(nullptr)
 {
-    TF_VERIFY(
-        volkInitialize() == VK_SUCCESS
-    );
-
     VkApplicationInfo appInfo = {VK_STRUCTURE_TYPE_APPLICATION_INFO};
     appInfo.apiVersion = VK_API_VERSION_1_3;
 
@@ -88,40 +114,22 @@
             }
         }
         extensions.push_back(VK_EXT_DEBUG_UTILS_EXTENSION_NAME);
-<<<<<<< HEAD
         createInfo.ppEnabledLayerNames = debugLayers.data();
-        createInfo.enabledLayerCount = (uint32_t)debugLayers.size();
-=======
-        createInfo.ppEnabledLayerNames = debugLayers;
-        createInfo.enabledLayerCount = static_cast<uint32_t>(TfArraySize(debugLayers));
+        createInfo.enabledLayerCount =
+            static_cast<uint32_t>(debugLayers.size());
     }
 
-    uint32_t numAvailableExtensions = 0u;
-    TF_VERIFY(vkEnumerateInstanceExtensionProperties(nullptr, &numAvailableExtensions,
-        nullptr) == VK_SUCCESS);
-    std::vector<VkExtensionProperties> availableExtensions;
-    availableExtensions.resize(numAvailableExtensions);
-    TF_VERIFY(vkEnumerateInstanceExtensionProperties(nullptr, &numAvailableExtensions,
-        availableExtensions.data()) == VK_SUCCESS);
-
-    for (auto iter = extensions.begin(); iter != extensions.end();) {
-        if (std::find_if(availableExtensions.begin(), availableExtensions.end(),
-                [name = *iter](const VkExtensionProperties& p) {return strcmp(p.extensionName, name) == 0;})
-                == availableExtensions.end()) {
-            iter = extensions.erase(iter);
-        } else {
-            ++iter;
-        }
->>>>>>> d6f58f3b
-    }
-
+    extensions = _RemoveUnsupportedInstanceExtensions(extensions);
+    
     createInfo.ppEnabledExtensionNames = extensions.data();
     createInfo.enabledExtensionCount = static_cast<uint32_t>(extensions.size());
 
     #if defined(VK_USE_PLATFORM_METAL_EXT)
         if (std::find(extensions.begin(), extensions.end(),
-                VK_KHR_PORTABILITY_ENUMERATION_EXTENSION_NAME) != extensions.end()) {
-            createInfo.flags |= VK_INSTANCE_CREATE_ENUMERATE_PORTABILITY_BIT_KHR;
+                VK_KHR_PORTABILITY_ENUMERATION_EXTENSION_NAME) !=
+                extensions.end()) {
+            createInfo.flags |=
+                VK_INSTANCE_CREATE_ENUMERATE_PORTABILITY_BIT_KHR;
         }
     #endif
 
@@ -131,8 +139,6 @@
             HgiVulkanAllocator(),
             &_vkInstance) == VK_SUCCESS
     );
-
-    volkLoadInstance(_vkInstance);
 
     HgiVulkanCreateDebug(this);
 }
@@ -149,10 +155,5 @@
     return _vkInstance;
 }
 
-PFN_vkGetInstanceProcAddr
-HgiVulkanInstance::GetPFNInstancProcAddr()
-{
-    return vkGetInstanceProcAddr;
-}
 
 PXR_NAMESPACE_CLOSE_SCOPE