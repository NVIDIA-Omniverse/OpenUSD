--- conflicted
+++ resolved
@@ -955,8 +955,8 @@
         return;
     }
 
-    const auto it = _flattenedDependenciesCache.find(subtree);
-    if (it != _flattenedDependenciesCache.end()) {
+    const auto it = _flattenedDependenciesCacheMap.find(subtree);
+    if (it != _flattenedDependenciesCacheMap.end()) {
         (*affectedCachePaths) = it->second;
         return;
     }
@@ -1034,12 +1034,9 @@
     _coordSysBindingCache.Clear();
     _inheritedPrimvarCache.Clear();
     _pointInstancerIndicesCache.Clear();
-<<<<<<< HEAD
     _nonlinearSampleCountCache.Clear();
     _blurScaleCache.Clear();
-=======
-    _flattenedDependenciesCache.clear();
->>>>>>> b8a78ea2
+    _flattenedDependenciesCacheMap.clear();
 
     UsdImagingDelegate::_Worker worker(this);
     UsdImagingIndexProxy indexProxy(this, &worker);
@@ -1062,7 +1059,7 @@
         // Pre-cache dependencies in parallel
         WorkDispatcher resyncPathsCacheDispatcher;
         for (const auto& usdPath: usdPathsToResync) {
-            auto pair = _flattenedDependenciesCache.insert(std::make_pair(usdPath, SdfPathVector()));
+            auto pair = _flattenedDependenciesCacheMap.insert(std::make_pair(usdPath, SdfPathVector()));
             if (!pair.second) {
                 // No insertion happened, path has been inserted
                 continue;
@@ -1106,7 +1103,7 @@
         WorkDispatcher updatePathsCacheDispatcher;
         for (auto pathIt: usdPathsToUpdate) {
             const auto& usdPath = pathIt.first;
-            auto pair = _flattenedDependenciesCache.insert(std::make_pair(usdPath, SdfPathVector()));
+            auto pair = _flattenedDependenciesCacheMap.insert(std::make_pair(usdPath, SdfPathVector()));
             if (!pair.second) {
                 // No insertion happened, path has been inserted
                 continue;
