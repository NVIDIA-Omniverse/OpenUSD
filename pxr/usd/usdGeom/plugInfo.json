# Portions of this file auto-generated by usdGenSchema.
# Edits will survive regeneration except for comments and
# changes to types with autoGenerated=true.
{
    "Plugins": [
        {
            "Info": {
                "SdfMetadata": {
                    "constraintTargetIdentifier": {
                        "appliesTo": [
                            "attributes"
                        ], 
                        "default": "", 
                        "documentation": "Unique identifier within a model's namespace for an matrix-valued attribute representing a constraint target", 
                        "type": "token"
                    }, 
                    "elementSize": {
                        "appliesTo": [
                            "attributes"
                        ], 
                        "default": 1, 
                        "displayGroup": "Primvars", 
                        "documentation": "The number of values in a primvar's value array that must be aggregated for each element on the primitive.", 
                        "type": "int"
                    }, 
                    "inactiveIds": {
                        "appliesTo": [
                            "prims"
                        ], 
                        "type": "int64listop"
                    }, 
                    "interpolation": {
                        "appliesTo": [
                            "attributes"
                        ], 
                        "default": "constant", 
                        "displayGroup": "Primvars", 
                        "documentation": "How a primvar interpolates across a primitive; equivalent to RenderMan's 'class specifier'", 
                        "type": "token"
                    }, 
                    "metersPerUnit": {
                        "appliesTo": [
                            "layers"
                        ], 
                        "default": 0.01, 
                        "displayGroup": "Stage", 
                        "type": "double"
                    }, 
                    "unauthoredValuesIndex": {
                        "appliesTo": [
                            "attributes"
                        ], 
                        "default": -1, 
                        "displayGroup": "Primvars", 
                        "documentation": "The index that represents unauthored values in the indices array of an indexed primvar.", 
                        "type": "int"
                    }, 
                    "upAxis": {
                        "appliesTo": [
                            "layers"
                        ], 
                        "default": "Y", 
                        "displayGroup": "Stage", 
                        "type": "token"
                    }
                }, 
                "Types": {
                    "UsdGeomBasisCurves": {
                        "alias": {
                            "UsdSchemaBase": "BasisCurves"
                        }, 
                        "autoGenerated": true, 
                        "bases": [
                            "UsdGeomCurves"
                        ], 
                        "schemaKind": "concreteTyped"
                    }, 
                    "UsdGeomBoundable": {
                        "alias": {
                            "UsdSchemaBase": "Boundable"
                        }, 
                        "autoGenerated": true, 
                        "bases": [
                            "UsdGeomXformable"
                        ], 
                        "schemaKind": "abstractTyped"
                    }, 
                    "UsdGeomCamera": {
                        "alias": {
                            "UsdSchemaBase": "Camera"
                        }, 
                        "autoGenerated": true, 
                        "bases": [
                            "UsdGeomXformable"
                        ], 
                        "schemaKind": "concreteTyped"
                    }, 
                    "UsdGeomCapsule": {
                        "alias": {
                            "UsdSchemaBase": "Capsule"
                        }, 
                        "autoGenerated": true, 
                        "bases": [
                            "UsdGeomGprim"
                        ], 
                        "implementsComputeExtent": true, 
                        "schemaKind": "concreteTyped"
                    }, 
                    "UsdGeomCapsule_1": {
                        "alias": {
                            "UsdSchemaBase": "Capsule_1"
                        }, 
                        "autoGenerated": true, 
                        "bases": [
                            "UsdGeomGprim"
                        ], 
                        "implementsComputeExtent": true, 
                        "schemaKind": "concreteTyped"
                    }, 
                    "UsdGeomCone": {
                        "alias": {
                            "UsdSchemaBase": "Cone"
                        }, 
                        "autoGenerated": true, 
                        "bases": [
                            "UsdGeomGprim"
                        ], 
                        "implementsComputeExtent": true, 
                        "schemaKind": "concreteTyped"
                    }, 
                    "UsdGeomCube": {
                        "alias": {
                            "UsdSchemaBase": "Cube"
                        }, 
                        "autoGenerated": true, 
                        "bases": [
                            "UsdGeomGprim"
                        ], 
                        "implementsComputeExtent": true, 
                        "schemaKind": "concreteTyped"
                    }, 
                    "UsdGeomCurves": {
                        "alias": {
                            "UsdSchemaBase": "Curves"
                        }, 
                        "autoGenerated": true, 
                        "bases": [
                            "UsdGeomPointBased"
                        ], 
                        "implementsComputeExtent": true, 
                        "schemaKind": "abstractTyped"
                    }, 
                    "UsdGeomCylinder": {
                        "alias": {
                            "UsdSchemaBase": "Cylinder"
                        }, 
                        "autoGenerated": true, 
                        "bases": [
                            "UsdGeomGprim"
                        ], 
                        "implementsComputeExtent": true, 
                        "schemaKind": "concreteTyped"
                    }, 
                    "UsdGeomCylinder_1": {
                        "alias": {
                            "UsdSchemaBase": "Cylinder_1"
                        }, 
                        "autoGenerated": true, 
                        "bases": [
                            "UsdGeomGprim"
                        ], 
                        "implementsComputeExtent": true, 
                        "schemaKind": "concreteTyped"
                    }, 
                    "UsdGeomGprim": {
                        "alias": {
                            "UsdSchemaBase": "Gprim"
                        }, 
                        "autoGenerated": true, 
                        "bases": [
                            "UsdGeomBoundable"
                        ], 
                        "schemaKind": "abstractTyped"
                    }, 
                    "UsdGeomHermiteCurves": {
                        "alias": {
                            "UsdSchemaBase": "HermiteCurves"
                        }, 
                        "autoGenerated": true, 
                        "bases": [
                            "UsdGeomCurves"
                        ], 
                        "schemaKind": "concreteTyped"
                    }, 
                    "UsdGeomImageable": {
                        "alias": {
                            "UsdSchemaBase": "Imageable"
                        }, 
                        "autoGenerated": true, 
                        "bases": [
                            "UsdTyped"
                        ], 
                        "schemaKind": "abstractTyped"
                    }, 
                    "UsdGeomMesh": {
                        "alias": {
                            "UsdSchemaBase": "Mesh"
                        }, 
                        "autoGenerated": true, 
                        "bases": [
                            "UsdGeomPointBased"
                        ], 
                        "schemaKind": "concreteTyped"
                    }, 
                    "UsdGeomModelAPI": {
                        "alias": {
                            "UsdSchemaBase": "GeomModelAPI"
                        }, 
                        "autoGenerated": true, 
                        "bases": [
                            "UsdAPISchemaBase"
                        ], 
                        "schemaKind": "singleApplyAPI"
                    }, 
                    "UsdGeomMotionAPI": {
                        "alias": {
                            "UsdSchemaBase": "MotionAPI"
                        }, 
                        "autoGenerated": true, 
                        "bases": [
                            "UsdAPISchemaBase"
                        ], 
                        "schemaKind": "singleApplyAPI"
                    }, 
                    "UsdGeomNurbsCurves": {
                        "alias": {
                            "UsdSchemaBase": "NurbsCurves"
                        }, 
                        "autoGenerated": true, 
                        "bases": [
                            "UsdGeomCurves"
                        ], 
                        "schemaKind": "concreteTyped"
                    }, 
                    "UsdGeomNurbsPatch": {
                        "alias": {
                            "UsdSchemaBase": "NurbsPatch"
                        }, 
                        "autoGenerated": true, 
                        "bases": [
                            "UsdGeomPointBased"
                        ], 
                        "schemaKind": "concreteTyped"
                    }, 
                    "UsdGeomPlane": {
                        "alias": {
                            "UsdSchemaBase": "Plane"
                        }, 
                        "autoGenerated": true, 
                        "bases": [
                            "UsdGeomGprim"
                        ], 
                        "implementsComputeExtent": true, 
                        "schemaKind": "concreteTyped"
                    }, 
                    "UsdGeomPointBased": {
                        "alias": {
                            "UsdSchemaBase": "PointBased"
                        }, 
                        "autoGenerated": true, 
                        "bases": [
                            "UsdGeomGprim"
                        ], 
                        "implementsComputeExtent": true, 
                        "schemaKind": "abstractTyped"
                    }, 
                    "UsdGeomPointInstancer": {
                        "alias": {
                            "UsdSchemaBase": "PointInstancer"
                        }, 
                        "autoGenerated": true, 
                        "bases": [
                            "UsdGeomBoundable"
                        ], 
                        "implementsComputeExtent": true, 
                        "schemaKind": "concreteTyped"
                    }, 
                    "UsdGeomPoints": {
                        "alias": {
                            "UsdSchemaBase": "Points"
                        }, 
                        "autoGenerated": true, 
                        "bases": [
                            "UsdGeomPointBased"
                        ], 
                        "implementsComputeExtent": true, 
                        "schemaKind": "concreteTyped"
                    }, 
                    "UsdGeomPrimvarsAPI": {
                        "alias": {
                            "UsdSchemaBase": "PrimvarsAPI"
                        }, 
                        "autoGenerated": true, 
                        "bases": [
                            "UsdAPISchemaBase"
                        ], 
                        "schemaKind": "nonAppliedAPI"
                    }, 
                    "UsdGeomScope": {
                        "alias": {
                            "UsdSchemaBase": "Scope"
                        }, 
                        "autoGenerated": true, 
                        "bases": [
                            "UsdGeomImageable"
                        ], 
                        "schemaKind": "concreteTyped"
                    }, 
                    "UsdGeomSphere": {
                        "alias": {
                            "UsdSchemaBase": "Sphere"
                        }, 
                        "autoGenerated": true, 
                        "bases": [
                            "UsdGeomGprim"
                        ], 
                        "implementsComputeExtent": true, 
                        "schemaKind": "concreteTyped"
                    }, 
                    "UsdGeomSubset": {
                        "alias": {
                            "UsdSchemaBase": "GeomSubset"
                        }, 
                        "autoGenerated": true, 
                        "bases": [
                            "UsdTyped"
                        ], 
                        "schemaKind": "concreteTyped"
                    }, 
                    "UsdGeomTetMesh": {
                        "alias": {
                            "UsdSchemaBase": "TetMesh"
                        }, 
                        "autoGenerated": true, 
                        "bases": [
                            "UsdGeomPointBased"
                        ], 
                        "schemaKind": "concreteTyped"
                    }, 
                    "UsdGeomVisibilityAPI": {
                        "alias": {
                            "UsdSchemaBase": "VisibilityAPI"
                        }, 
                        "apiSchemaCanOnlyApplyTo": [
                            "Imageable"
                        ], 
                        "autoGenerated": true, 
                        "bases": [
                            "UsdAPISchemaBase"
                        ], 
                        "schemaKind": "singleApplyAPI"
                    }, 
                    "UsdGeomXform": {
                        "alias": {
                            "UsdSchemaBase": "Xform"
                        }, 
                        "autoGenerated": true, 
                        "bases": [
                            "UsdGeomXformable"
                        ], 
                        "schemaKind": "concreteTyped"
                    }, 
                    "UsdGeomXformCommonAPI": {
                        "alias": {
                            "UsdSchemaBase": "XformCommonAPI"
                        }, 
                        "autoGenerated": true, 
                        "bases": [
                            "UsdAPISchemaBase"
                        ], 
                        "schemaKind": "nonAppliedAPI"
                    }, 
                    "UsdGeomXformable": {
                        "alias": {
                            "UsdSchemaBase": "Xformable"
                        }, 
                        "autoGenerated": true, 
                        "bases": [
                            "UsdGeomImageable"
                        ], 
                        "schemaKind": "abstractTyped"
                    }
<<<<<<< HEAD
                }, 
                "Validators": {
                    "StageMetadataChecker": {
                        "doc": "All stages must declare their 'upAxis' and 'metersPerUnit'."
                    }, 
=======
                },
                "Validators": {
                    "SubsetFamilies": {
                        "doc": "Validates all of the geom subset families authored beneath an Imageable prim.",
                        "keywords": [
                            "UsdGeomSubset"
                        ],
                        "schemaTypes": [
                            "UsdGeomImageable"
                        ]
                    },
                    "SubsetParentIsImageable": {
                        "doc": "Validates that GeomSubset prims are direct descendants of an Imageable prim.",
                        "keywords": [
                            "UsdGeomSubset"
                        ],
                        "schemaTypes": [
                            "UsdGeomSubset"
                        ]
                    },
>>>>>>> 7556b56b
                    "keywords": [
                        "UsdGeomValidators"
                    ]
                }
            }, 
            "LibraryPath": "@PLUG_INFO_LIBRARY_PATH@", 
            "Name": "usdGeom", 
            "ResourcePath": "@PLUG_INFO_RESOURCE_PATH@", 
            "Root": "@PLUG_INFO_ROOT@", 
            "Type": "library"
        }
    ]
}<|MERGE_RESOLUTION|>--- conflicted
+++ resolved
@@ -390,34 +390,29 @@
                         ], 
                         "schemaKind": "abstractTyped"
                     }
-<<<<<<< HEAD
                 }, 
                 "Validators": {
                     "StageMetadataChecker": {
                         "doc": "All stages must declare their 'upAxis' and 'metersPerUnit'."
                     }, 
-=======
-                },
-                "Validators": {
                     "SubsetFamilies": {
-                        "doc": "Validates all of the geom subset families authored beneath an Imageable prim.",
+                        "doc": "Validates all of the geom subset families authored beneath an Imageable prim.", 
                         "keywords": [
                             "UsdGeomSubset"
-                        ],
+                        ], 
                         "schemaTypes": [
                             "UsdGeomImageable"
                         ]
-                    },
+                    }, 
                     "SubsetParentIsImageable": {
-                        "doc": "Validates that GeomSubset prims are direct descendants of an Imageable prim.",
+                        "doc": "Validates that GeomSubset prims are direct descendants of an Imageable prim.", 
                         "keywords": [
                             "UsdGeomSubset"
-                        ],
+                        ], 
                         "schemaTypes": [
                             "UsdGeomSubset"
                         ]
-                    },
->>>>>>> 7556b56b
+                    }, 
                     "keywords": [
                         "UsdGeomValidators"
                     ]
