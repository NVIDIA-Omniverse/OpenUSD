--- conflicted
+++ resolved
@@ -217,8 +217,6 @@
     return true;
 }
 
-<<<<<<< HEAD
-=======
 /// Ensure that code points outside of the ASCII range are ordered by
 /// code point value.
 static bool
@@ -254,7 +252,6 @@
     return true;
 }
 
->>>>>>> bf763ced
 static bool
 TestCharacterClasses()
 {
@@ -423,12 +420,8 @@
            TestUtf8CodePointView() &&
            TestCharacterClasses() &&
            TestUtf8CodePointReflection() &&
-<<<<<<< HEAD
-           TestUtf8CodePointSurrogateRange();
-=======
            TestUtf8CodePointSurrogateRange() &&
            TestUtf8DictionaryLessThanOrdering();
->>>>>>> bf763ced
 }
 
 TF_ADD_REGTEST(TfUnicodeUtils);